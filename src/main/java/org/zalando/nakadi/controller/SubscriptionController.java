--- conflicted
+++ resolved
@@ -62,12 +62,8 @@
 public class SubscriptionController {
 
     private static final Logger LOG = LoggerFactory.getLogger(SubscriptionController.class);
-<<<<<<< HEAD
-=======
-
     private static final UriComponentsBuilder SUBSCRIPTION_PATH = UriComponentsBuilder.fromPath("/subscriptions/{id}");
 
->>>>>>> b459bdf1
     private final SubscriptionDbRepository subscriptionRepository;
     private final EventTypeRepository eventTypeRepository;
     private final FeatureToggleService featureToggleService;
