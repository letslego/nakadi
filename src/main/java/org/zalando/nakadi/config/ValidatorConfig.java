--- conflicted
+++ resolved
@@ -14,12 +14,8 @@
 import org.zalando.nakadi.validation.EventTypeOptionsValidator;
 import org.zalando.nakadi.validation.SchemaEvolutionService;
 import org.zalando.nakadi.validation.schema.CompatibilityModeChangeConstraint;
-<<<<<<< HEAD
-import org.zalando.nakadi.validation.schema.DeprecatedSchemaChangeConstraint;
-=======
 import org.zalando.nakadi.validation.schema.FixedSchemaChangeConstraint;
 import org.zalando.nakadi.validation.schema.EnrichmentStrategyConstraint;
->>>>>>> 073dd55e
 import org.zalando.nakadi.validation.schema.PartitionKeyFieldsConstraint;
 import org.zalando.nakadi.validation.schema.PartitionStrategyConstraint;
 import org.zalando.nakadi.validation.schema.diff.SchemaDiff;
@@ -70,11 +66,7 @@
 
         final List<SchemaEvolutionConstraint> schemaEvolutionConstraints = Lists.newArrayList(
                 new CompatibilityModeChangeConstraint(),
-<<<<<<< HEAD
-                new DeprecatedSchemaChangeConstraint(),
-=======
                 new FixedSchemaChangeConstraint(),
->>>>>>> 073dd55e
                 new PartitionKeyFieldsConstraint(),
                 new PartitionStrategyConstraint(),
                 new EnrichmentStrategyConstraint()
