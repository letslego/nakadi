--- conflicted
+++ resolved
@@ -79,16 +79,11 @@
     private final KafkaPartitionsCalculator partitionsCalculator;
 
     @Autowired
-<<<<<<< HEAD
     public KafkaTopicRepository(final ZooKeeperHolder zkFactory,
                                 final KafkaFactory kafkaFactory,
                                 final NakadiSettings nakadiSettings,
                                 final KafkaSettings kafkaSettings,
                                 final ZookeeperSettings zookeeperSettings,
-=======
-    public KafkaTopicRepository(final ZooKeeperHolder zkFactory, final KafkaFactory kafkaFactory,
-                                final KafkaRepositorySettings settings,
->>>>>>> c45cb959
                                 final KafkaPartitionsCalculator partitionsCalculator) {
         this.zkFactory = zkFactory;
         this.kafkaProducer = kafkaFactory.getProducer();
