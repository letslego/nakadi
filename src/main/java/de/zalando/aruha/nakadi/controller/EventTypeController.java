package de.zalando.aruha.nakadi.controller;

import de.zalando.aruha.nakadi.domain.EventCategory;
import de.zalando.aruha.nakadi.domain.EventType;
import de.zalando.aruha.nakadi.domain.EventTypeStatistics;
import de.zalando.aruha.nakadi.enrichment.Enrichment;
import de.zalando.aruha.nakadi.exceptions.DuplicatedEventTypeNameException;
import de.zalando.aruha.nakadi.exceptions.InternalNakadiException;
import de.zalando.aruha.nakadi.exceptions.InvalidEventTypeException;
import de.zalando.aruha.nakadi.exceptions.NakadiException;
import de.zalando.aruha.nakadi.exceptions.NoSuchEventTypeException;
import de.zalando.aruha.nakadi.exceptions.NoSuchPartitionStrategyException;
import de.zalando.aruha.nakadi.exceptions.TopicCreationException;
import de.zalando.aruha.nakadi.exceptions.TopicDeletionException;
import de.zalando.aruha.nakadi.partitioning.PartitionResolver;
import de.zalando.aruha.nakadi.problem.ValidationProblem;
import de.zalando.aruha.nakadi.repository.EventTypeRepository;
import de.zalando.aruha.nakadi.repository.TopicRepository;
<<<<<<< HEAD
import de.zalando.aruha.nakadi.util.FeatureToggleService;
=======
import de.zalando.aruha.nakadi.util.UUIDGenerator;
>>>>>>> 79df6b44
import org.everit.json.schema.SchemaException;
import org.everit.json.schema.loader.SchemaLoader;
import org.json.JSONException;
import org.json.JSONObject;
import org.slf4j.Logger;
import org.slf4j.LoggerFactory;
import org.springframework.beans.factory.annotation.Autowired;
import org.springframework.http.HttpStatus;
import org.springframework.http.ResponseEntity;
import org.springframework.validation.Errors;
import org.springframework.web.bind.annotation.PathVariable;
import org.springframework.web.bind.annotation.RequestBody;
import org.springframework.web.bind.annotation.RequestMapping;
import org.springframework.web.bind.annotation.RequestMethod;
import org.springframework.web.bind.annotation.RestController;
import org.springframework.web.context.request.NativeWebRequest;

import javax.validation.Valid;
import java.util.List;
import java.util.Objects;

<<<<<<< HEAD
import static de.zalando.aruha.nakadi.util.FeatureToggleService.Feature.DISABLE_EVENT_TYPE_CREATION;
import static de.zalando.aruha.nakadi.util.FeatureToggleService.Feature.DISABLE_EVENT_TYPE_DELETION;
=======
>>>>>>> 79df6b44
import static org.springframework.http.ResponseEntity.status;
import static org.zalando.problem.spring.web.advice.Responses.create;

@RestController
@RequestMapping(value = "/event-types")
public class EventTypeController {

    private static final Logger LOG = LoggerFactory.getLogger(EventTypeController.class);

    private final EventTypeRepository eventTypeRepository;
    private final TopicRepository topicRepository;
    private final PartitionResolver partitionResolver;
    private final Enrichment enrichment;
<<<<<<< HEAD
    private final FeatureToggleService featureToggleService;
=======
    private final UUIDGenerator uuidGenerator;
>>>>>>> 79df6b44

    @Autowired
    public EventTypeController(final EventTypeRepository eventTypeRepository,
                               final TopicRepository topicRepository,
                               final PartitionResolver partitionResolver,
                               final Enrichment enrichment,
<<<<<<< HEAD
                               final FeatureToggleService featureToggleService)
    {
=======
                               final UUIDGenerator uuidGenerator) {
>>>>>>> 79df6b44
        this.eventTypeRepository = eventTypeRepository;
        this.topicRepository = topicRepository;
        this.partitionResolver = partitionResolver;
        this.enrichment = enrichment;
<<<<<<< HEAD
        this.featureToggleService = featureToggleService;
=======
        this.uuidGenerator = uuidGenerator;
>>>>>>> 79df6b44
    }

    @RequestMapping(method = RequestMethod.GET)
    public ResponseEntity<?> list() {
        final List<EventType> eventTypes = eventTypeRepository.list();

        return status(HttpStatus.OK).body(eventTypes);
    }

    @RequestMapping(method = RequestMethod.POST)
    public ResponseEntity<?> createEventType(@Valid @RequestBody final EventType eventType,
                                             final Errors errors,
                                             final NativeWebRequest nativeWebRequest)
    {
        if (featureToggleService.isFeatureEnabled(DISABLE_EVENT_TYPE_CREATION)) {
            return new ResponseEntity<>(HttpStatus.NOT_IMPLEMENTED);
        }
        if (errors.hasErrors()) {
            return create(new ValidationProblem(errors), nativeWebRequest);
        }

        try {
            assignTopic(eventType);
            validateSchema(eventType);
            enrichment.validate(eventType);
            partitionResolver.validate(eventType);
            eventTypeRepository.saveEventType(eventType);
            topicRepository.createTopic(eventType.getTopic(), eventType.getDefaultStatistics());
            return status(HttpStatus.CREATED).build();
        } catch (final InvalidEventTypeException | NoSuchPartitionStrategyException |
                DuplicatedEventTypeNameException e) {
            LOG.debug("Failed to create EventType.", e);
            return create(e.asProblem(), nativeWebRequest);
        } catch (final TopicCreationException e) {
            LOG.error("Problem creating kafka topic. Rolling back event type database registration.", e);

            try {
                eventTypeRepository.removeEventType(eventType.getTopic());
            } catch (final NakadiException e1) {
                return create(e.asProblem(), nativeWebRequest);
            }
            return create(e.asProblem(), nativeWebRequest);
        } catch (final NakadiException e) {
            LOG.error("Error creating event type " + eventType, e);
            return create(e.asProblem(), nativeWebRequest);
        }
    }

    @RequestMapping(value = "/{name:.+}", method = RequestMethod.DELETE)
    public ResponseEntity<?> deleteEventType(@PathVariable("name") final String eventTypeName,
                                             final NativeWebRequest nativeWebRequest)
    {
        if (featureToggleService.isFeatureEnabled(DISABLE_EVENT_TYPE_DELETION)) {
            return new ResponseEntity<>(HttpStatus.NOT_IMPLEMENTED);
        }
        try {
            EventType eventType = eventTypeRepository.findByName(eventTypeName);
            eventTypeRepository.removeEventType(eventTypeName);
            topicRepository.deleteTopic(eventType.getTopic());
            return status(HttpStatus.OK).build();
        } catch (final NoSuchEventTypeException e) {
            LOG.warn("Tried to remove EventType " + eventTypeName + " that doesn't exist", e);
            return create(e.asProblem(), nativeWebRequest);
        } catch (final TopicDeletionException e) {
            LOG.error("Problem deleting kafka topic " + eventTypeName, e);
            return create(e.asProblem(), nativeWebRequest);
        } catch (final NakadiException e) {
            LOG.error("Error deleting event type " + eventTypeName, e);
            return create(e.asProblem(), nativeWebRequest);
        }
    }

    @RequestMapping(value = "/{name:.+}", method = RequestMethod.PUT)
    public ResponseEntity<?> update(
            @PathVariable("name") final String name,
            @RequestBody @Valid final EventType eventType,
            final Errors errors,
            final NativeWebRequest nativeWebRequest) {
        if (errors.hasErrors()) {
            return create(new ValidationProblem(errors), nativeWebRequest);
        }

        try {
            validateUpdate(name, eventType);
            enrichment.validate(eventType);
            partitionResolver.validate(eventType);
            eventTypeRepository.update(eventType);
            return status(HttpStatus.OK).build();
        } catch (final InvalidEventTypeException e) {
            return create(e.asProblem(), nativeWebRequest);
        } catch (final NoSuchEventTypeException e) {
            LOG.debug("Could not find EventType: {}", name);
            return create(e.asProblem(), nativeWebRequest);
        } catch (final NakadiException e) {
            LOG.error("Unable to update event type", e);
            return create(e.asProblem(), nativeWebRequest);
        }
    }

    @RequestMapping(value = "/{name:.+}", method = RequestMethod.GET)
    public ResponseEntity<?> exposeSingleEventType(@PathVariable final String name, final NativeWebRequest nativeWebRequest) {
        try {
            final EventType eventType = eventTypeRepository.findByName(name);
            return status(HttpStatus.OK).body(eventType);
        } catch (final NoSuchEventTypeException e) {
            LOG.debug("Could not find EventType: {}", name);
            return create(e.asProblem(), nativeWebRequest);
        } catch (final InternalNakadiException e) {
            LOG.error("Problem loading event type " + name, e);
            return create(e.asProblem(), nativeWebRequest);
        }
    }

    private void validateSchema(final EventType eventType) throws InvalidEventTypeException {
        try {
            final JSONObject schemaAsJson = new JSONObject(eventType.getSchema().getSchema());

            if (hasReservedField(eventType, schemaAsJson, "metadata")) {
                throw new InvalidEventTypeException("\"metadata\" property is reserved");
            }

            SchemaLoader.load(schemaAsJson);
        } catch (final JSONException e) {
            throw new InvalidEventTypeException("schema must be a valid json");
        } catch (final SchemaException e) {
            throw new InvalidEventTypeException("schema must be a valid json-schema");
        }
    }

    private void assignTopic(final EventType eventType) {
        eventType.setTopic(uuidGenerator.randomUUID().toString());
    }

    private boolean hasReservedField(final EventType eventType, final JSONObject schemaAsJson, final String field) {
        return eventType.getCategory() == EventCategory.BUSINESS
                && schemaAsJson.optJSONObject("properties") != null
                && schemaAsJson.getJSONObject("properties").has(field);
    }

    private void validateUpdate(final String name, final EventType eventType) throws NoSuchEventTypeException,
            InternalNakadiException, InvalidEventTypeException, NoSuchPartitionStrategyException {
        final EventType existingEventType = eventTypeRepository.findByName(name);

        validateName(name, eventType);
        validateSchemaChange(eventType, existingEventType);
        eventType.setDefaultStatistics(
                validateStatisticsUpdate(existingEventType.getDefaultStatistics(), eventType.getDefaultStatistics()));
    }

    private EventTypeStatistics validateStatisticsUpdate(final EventTypeStatistics existing, final EventTypeStatistics newStatistics) throws InvalidEventTypeException {
        if (existing != null && newStatistics == null) {
            return existing;
        }
        if (!Objects.equals(existing, newStatistics)) {
            throw new InvalidEventTypeException("default statistics must not be changed");
        }
        return newStatistics;
    }

    private void validateName(final String name, final EventType eventType) throws InvalidEventTypeException {
        if (!eventType.getName().equals(name)) {
            throw new InvalidEventTypeException("path does not match resource name");
        }
    }

    private void validateSchemaChange(final EventType eventType, final EventType existingEventType) throws InvalidEventTypeException {
        if (!existingEventType.getSchema().equals(eventType.getSchema())) {
            throw new InvalidEventTypeException("schema must not be changed");
        }
    }
}<|MERGE_RESOLUTION|>--- conflicted
+++ resolved
@@ -16,11 +16,12 @@
 import de.zalando.aruha.nakadi.problem.ValidationProblem;
 import de.zalando.aruha.nakadi.repository.EventTypeRepository;
 import de.zalando.aruha.nakadi.repository.TopicRepository;
-<<<<<<< HEAD
 import de.zalando.aruha.nakadi.util.FeatureToggleService;
-=======
 import de.zalando.aruha.nakadi.util.UUIDGenerator;
->>>>>>> 79df6b44
+import org.slf4j.Logger;
+import org.slf4j.LoggerFactory;
+import org.springframework.beans.factory.annotation.Autowired;
+
 import org.everit.json.schema.SchemaException;
 import org.everit.json.schema.loader.SchemaLoader;
 import org.json.JSONException;
@@ -42,11 +43,8 @@
 import java.util.List;
 import java.util.Objects;
 
-<<<<<<< HEAD
 import static de.zalando.aruha.nakadi.util.FeatureToggleService.Feature.DISABLE_EVENT_TYPE_CREATION;
 import static de.zalando.aruha.nakadi.util.FeatureToggleService.Feature.DISABLE_EVENT_TYPE_DELETION;
-=======
->>>>>>> 79df6b44
 import static org.springframework.http.ResponseEntity.status;
 import static org.zalando.problem.spring.web.advice.Responses.create;
 
@@ -60,32 +58,23 @@
     private final TopicRepository topicRepository;
     private final PartitionResolver partitionResolver;
     private final Enrichment enrichment;
-<<<<<<< HEAD
     private final FeatureToggleService featureToggleService;
-=======
     private final UUIDGenerator uuidGenerator;
->>>>>>> 79df6b44
 
     @Autowired
     public EventTypeController(final EventTypeRepository eventTypeRepository,
                                final TopicRepository topicRepository,
                                final PartitionResolver partitionResolver,
                                final Enrichment enrichment,
-<<<<<<< HEAD
-                               final FeatureToggleService featureToggleService)
+                               final FeatureToggleService featureToggleService,
+                               final UUIDGenerator uuidGenerator)
     {
-=======
-                               final UUIDGenerator uuidGenerator) {
->>>>>>> 79df6b44
         this.eventTypeRepository = eventTypeRepository;
         this.topicRepository = topicRepository;
         this.partitionResolver = partitionResolver;
         this.enrichment = enrichment;
-<<<<<<< HEAD
         this.featureToggleService = featureToggleService;
-=======
         this.uuidGenerator = uuidGenerator;
->>>>>>> 79df6b44
     }
 
     @RequestMapping(method = RequestMethod.GET)
