--- conflicted
+++ resolved
@@ -1,10 +1,10 @@
 package de.zalando.aruha.nakadi.controller;
 
 import de.zalando.aruha.nakadi.domain.EventType;
+import de.zalando.aruha.nakadi.problem.ValidationProblem;
+import de.zalando.aruha.nakadi.security.Client;
 import de.zalando.aruha.nakadi.service.EventTypeService;
 import de.zalando.aruha.nakadi.service.Result;
-import de.zalando.aruha.nakadi.problem.ValidationProblem;
-import de.zalando.aruha.nakadi.security.Client;
 import de.zalando.aruha.nakadi.util.FeatureToggleService;
 import org.slf4j.Logger;
 import org.slf4j.LoggerFactory;
@@ -63,36 +63,9 @@
             return Responses.create(new ValidationProblem(errors), request);
         }
 
-<<<<<<< HEAD
         final Result<Void> result = eventTypeService.create(eventType);
         if (!result.isSuccessful()) {
             return Responses.create(result.getProblem(), request);
-=======
-        try {
-            assignTopic(eventType);
-            validateSchema(eventType);
-            enrichment.validate(eventType);
-            partitionResolver.validate(eventType);
-            eventTypeRepository.saveEventType(eventType);
-            topicRepository.createTopic(eventType.getTopic(), eventType.getDefaultStatistic());
-            return status(HttpStatus.CREATED).build();
-        } catch (final InvalidEventTypeException | NoSuchPartitionStrategyException |
-                DuplicatedEventTypeNameException e) {
-            LOG.debug("Failed to create EventType.", e);
-            return create(e.asProblem(), nativeWebRequest);
-        } catch (final TopicCreationException e) {
-            LOG.error("Problem creating kafka topic. Rolling back event type database registration.", e);
-
-            try {
-                eventTypeRepository.removeEventType(eventType.getTopic());
-            } catch (final NakadiException e1) {
-                return create(e.asProblem(), nativeWebRequest);
-            }
-            return create(e.asProblem(), nativeWebRequest);
-        } catch (final NakadiException e) {
-            LOG.error("Error creating event type " + eventType, e);
-            return create(e.asProblem(), nativeWebRequest);
->>>>>>> bde3c369
         }
         return status(HttpStatus.CREATED).build();
     }
@@ -132,81 +105,10 @@
     }
 
     @RequestMapping(value = "/{name:.+}", method = RequestMethod.GET)
-<<<<<<< HEAD
     public ResponseEntity<?> get(@PathVariable final String name, final NativeWebRequest request) {
         final Result<EventType> result = eventTypeService.get(name);
         if (!result.isSuccessful()) {
             return Responses.create(result.getProblem(), request);
-=======
-    public ResponseEntity<?> exposeSingleEventType(@PathVariable final String name, final NativeWebRequest nativeWebRequest) {
-        try {
-            final EventType eventType = eventTypeRepository.findByName(name);
-            return status(HttpStatus.OK).body(eventType);
-        } catch (final NoSuchEventTypeException e) {
-            LOG.debug("Could not find EventType: {}", name);
-            return create(e.asProblem(), nativeWebRequest);
-        } catch (final InternalNakadiException e) {
-            LOG.error("Problem loading event type " + name, e);
-            return create(e.asProblem(), nativeWebRequest);
-        }
-    }
-
-    private void validateSchema(final EventType eventType) throws InvalidEventTypeException {
-        try {
-            final JSONObject schemaAsJson = new JSONObject(eventType.getSchema().getSchema());
-
-            if (hasReservedField(eventType, schemaAsJson, "metadata")) {
-                throw new InvalidEventTypeException("\"metadata\" property is reserved");
-            }
-
-            SchemaLoader.load(schemaAsJson);
-        } catch (final JSONException e) {
-            throw new InvalidEventTypeException("schema must be a valid json");
-        } catch (final SchemaException e) {
-            throw new InvalidEventTypeException("schema must be a valid json-schema");
-        }
-    }
-
-    private void assignTopic(final EventType eventType) {
-        eventType.setTopic(uuidGenerator.randomUUID().toString());
-    }
-
-    private boolean hasReservedField(final EventType eventType, final JSONObject schemaAsJson, final String field) {
-        return eventType.getCategory() == EventCategory.BUSINESS
-                && schemaAsJson.optJSONObject("properties") != null
-                && schemaAsJson.getJSONObject("properties").has(field);
-    }
-
-    private void validateUpdate(final String name, final EventType eventType) throws NoSuchEventTypeException,
-            InternalNakadiException, InvalidEventTypeException, NoSuchPartitionStrategyException {
-        final EventType existingEventType = eventTypeRepository.findByName(name);
-
-        validateName(name, eventType);
-        validateSchemaChange(eventType, existingEventType);
-        eventType.setDefaultStatistic(
-                validateStatisticsUpdate(existingEventType.getDefaultStatistic(), eventType.getDefaultStatistic()));
-    }
-
-    private EventTypeStatistics validateStatisticsUpdate(final EventTypeStatistics existing, final EventTypeStatistics newStatistics) throws InvalidEventTypeException {
-        if (existing != null && newStatistics == null) {
-            return existing;
-        }
-        if (!Objects.equals(existing, newStatistics)) {
-            throw new InvalidEventTypeException("default statistics must not be changed");
-        }
-        return newStatistics;
-    }
-
-    private void validateName(final String name, final EventType eventType) throws InvalidEventTypeException {
-        if (!eventType.getName().equals(name)) {
-            throw new InvalidEventTypeException("path does not match resource name");
-        }
-    }
-
-    private void validateSchemaChange(final EventType eventType, final EventType existingEventType) throws InvalidEventTypeException {
-        if (!existingEventType.getSchema().equals(eventType.getSchema())) {
-            throw new InvalidEventTypeException("schema must not be changed");
->>>>>>> bde3c369
         }
         return status(HttpStatus.OK).body(result.getValue());
     }
