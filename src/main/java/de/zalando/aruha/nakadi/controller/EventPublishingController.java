--- conflicted
+++ resolved
@@ -70,25 +70,6 @@
             final long startingTime = System.nanoTime();
             final EventType eventType = eventTypeRepository.findByName(eventTypeName);
 
-<<<<<<< HEAD
-            try {
-                final Timer successfullyPublishedTimer = metricRegistry.timer(metricNameFor(eventTypeName, SUCCESS_METRIC_NAME));
-                final Timer.Context successfullyPublishedTimerContext = successfullyPublishedTimer.time();
-
-                final JSONObject eventAsJson = parseJson(event);
-                validateSchema(eventAsJson, eventType);
-                String partitionId = applyPartitioningStrategy(eventType, eventAsJson);
-
-                topicRepository.postEvent(eventTypeName, partitionId, event);
-
-                successfullyPublishedTimerContext.stop();
-
-                return status(HttpStatus.CREATED).build();
-            } catch (Exception e) {
-                metricRegistry.counter(metricNameFor(eventTypeName, FAILED_METRIC_NAME)).inc();
-                throw e;
-            }
-=======
             return doWithMetrics(eventTypeName, startingTime, () -> {
                 final JSONObject eventAsJson = parseJson(event);
                 validateSchema(eventAsJson, eventType);
@@ -98,7 +79,6 @@
 
                 return status(HttpStatus.CREATED).build();
             });
->>>>>>> 99ad6ac1
 
         } catch (NoSuchEventTypeException e) {
             LOG.debug("Could not process event.", e);
