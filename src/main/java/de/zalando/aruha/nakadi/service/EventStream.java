package de.zalando.aruha.nakadi.service;

<<<<<<< HEAD
=======
import com.google.common.collect.ImmutableList;
>>>>>>> 8ab6c056
import com.google.common.collect.Lists;
import com.google.common.collect.Maps;
import de.zalando.aruha.nakadi.NakadiException;
import de.zalando.aruha.nakadi.domain.ConsumedEvent;
import de.zalando.aruha.nakadi.repository.EventConsumer;
import org.slf4j.Logger;
import org.slf4j.LoggerFactory;

import java.io.IOException;
import java.io.OutputStream;
<<<<<<< HEAD
=======
import java.nio.charset.Charset;
>>>>>>> 8ab6c056
import java.util.List;
import java.util.Map;
import java.util.Optional;
import java.util.function.Function;
import java.util.stream.Collectors;

import static java.lang.System.currentTimeMillis;
import static java.util.function.Function.identity;

public class EventStream {

    private static final Logger LOG = LoggerFactory.getLogger(EventStream.class);

<<<<<<< HEAD
    public static final String BATCH_SEPARATOR = "\n";
=======
    private static final String BATCH_SEPARATOR = "\n";
    private static final Charset UTF8 = Charset.forName("UTF-8");
>>>>>>> 8ab6c056

    private final OutputStream outputStream;

    private final EventConsumer eventConsumer;

    private final EventStreamConfig config;

    public EventStream(final EventConsumer eventConsumer, final OutputStream outputStream,
            final EventStreamConfig config) {
        this.eventConsumer = eventConsumer;
        this.outputStream = outputStream;
        this.config = config;
    }

    public void streamEvents() {
        try {
            int messagesRead = 0;
            final Map<String, Integer> keepAliveInARow = createMapWithPartitionKeys(partition -> 0);

            final Map<String, List<String>> currentBatches =
                    createMapWithPartitionKeys(partition -> Lists.newArrayList());
            final Map<String, String> latestOffsets = Maps.newHashMap(config.getCursors());

            long start = currentTimeMillis();
            Map<String, Long> batchStartTimes = createMapWithPartitionKeys(partition -> start);

            while (true) {
                final Optional<ConsumedEvent> eventOrEmpty = eventConsumer.readEvent();

                if (eventOrEmpty.isPresent()) {
                    final ConsumedEvent event = eventOrEmpty.get();

                    // update offset for the partition of event that was read
                    latestOffsets.put(event.getPartition(), event.getNextOffset());

                    // put message to batch
                    currentBatches.get(event.getPartition()).add(event.getEvent());
                    messagesRead++;

                    // if we read the message - reset keep alive counter for this partition
                    keepAliveInARow.put(event.getPartition(), 0);
                }

                // for each partition check if it's time to send the batch
                for (final String partition: config.getCursors().keySet()) {
                    long timeSinceBatchStart = currentTimeMillis() - batchStartTimes.get(partition);
                    if (config.getBatchTimeout() * 1000 <= timeSinceBatchStart
                            || currentBatches.get(partition).size() >= config.getBatchLimit()) {

                        sendBatch(partition, latestOffsets.get(partition), currentBatches.get(partition));

                        // if we hit keep alive count limit - close the stream
                        if (currentBatches.get(partition).size() == 0) {
                            keepAliveInARow.put(partition, keepAliveInARow.get(partition) + 1);
                        }

                        // init new batch for partition
                        currentBatches.get(partition).clear();
                        batchStartTimes.put(partition,currentTimeMillis());
                    }
                }

                // check if we reached keepAliveInARow for all the partitions; if yes - then close stream
                if (config.getStreamKeepAliveLimit() != 0) {
                    final boolean keepAliveLimitReachedForAllPartitions = keepAliveInARow
                            .values()
                            .stream()
                            .allMatch(keepAlives -> keepAlives >= config.getStreamKeepAliveLimit());

<<<<<<< HEAD
                    if (keepAliveLimitReachedForAllPartitions) {
                        break;
                    }
=======
                    outputStream.write(BATCH_SEPARATOR.getBytes(UTF8));
                    outputStream.flush();
>>>>>>> 8ab6c056
                }

                // check if we reached the stream timeout or message count limit
                long timeSinceStart = currentTimeMillis() - start;
                if (config.getStreamTimeout() != 0 && timeSinceStart >= config.getStreamTimeout() * 1000
                        || config.getStreamLimit() != 0 && messagesRead >= config.getStreamLimit()) {

                    for (final String partition: config.getCursors().keySet()) {
                        if (currentBatches.get(partition).size() > 0) {
                            sendBatch(partition, latestOffsets.get(partition), currentBatches.get(partition));
                        }
                    }

                    break;
                }
            }
        } catch (IOException e) {
            LOG.info("I/O error occurred when streaming events (possibly client closed connection)", e);
        } catch (IllegalStateException e) {
            LOG.info("Error occurred when streaming events (possibly server closed connection)", e);
        } catch (NakadiException e) {
            LOG.error("Error occurred when polling events from kafka", e);
        }
    }

    private <T> Map<String, T> createMapWithPartitionKeys(final Function<String, T> valueFunction) {
        return config
                .getCursors()
                .keySet()
                .stream()
                .collect(Collectors.toMap(identity(), valueFunction));
    }

    private String createStreamEvent(final String partition, final String offset, final List<String> events,
            final Optional<String> topology) {
        final StringBuilder builder = new StringBuilder().append("{\"cursor\":{\"partition\":\"").append(partition)
                                                         .append("\",\"offset\":\"").append(offset).append("\"}");
        if (!events.isEmpty()) {
            builder.append(",\"events\":[");
            events.stream().forEach(event -> builder.append(event).append(","));
            builder.deleteCharAt(builder.length() - 1).append("]");
        }

        builder.append("}").append(BATCH_SEPARATOR);
        return builder.toString();
    }

<<<<<<< HEAD
    private void sendBatch(final String partition, final String offset, final List<String> currentBatch)
            throws IOException {
        // create stream event batch for current partition and send it; if there were
        // no events, it will be just a keep-alive
        final String streamEvent = createStreamEvent(partition, offset, currentBatch, Optional.empty());
        outputStream.write(streamEvent.getBytes());
        outputStream.flush();
=======
    private void sendBatch(final Map<String, String> latestOffsets, final Map<String, List<String>> currentBatch)
        throws IOException {

        // iterate through all partitions we stream for
        for (String partition : config.getCursors().keySet()) {
            List<String> events = ImmutableList.of();

            // if there are some events read for current partition - grab them
            if (currentBatch.get(partition) != null && !currentBatch.get(partition).isEmpty()) {
                events = currentBatch.get(partition);
            }

            // create stream event for current partition and send it; if there were no events, it will be just a
            // keep-alive
            final String streamEvent = createStreamEvent(partition, latestOffsets.get(partition), events,
                    Optional.empty());
            outputStream.write(streamEvent.getBytes(UTF8));
        }
>>>>>>> 8ab6c056
    }

}<|MERGE_RESOLUTION|>--- conflicted
+++ resolved
@@ -1,9 +1,5 @@
 package de.zalando.aruha.nakadi.service;
 
-<<<<<<< HEAD
-=======
-import com.google.common.collect.ImmutableList;
->>>>>>> 8ab6c056
 import com.google.common.collect.Lists;
 import com.google.common.collect.Maps;
 import de.zalando.aruha.nakadi.NakadiException;
@@ -14,10 +10,7 @@
 
 import java.io.IOException;
 import java.io.OutputStream;
-<<<<<<< HEAD
-=======
 import java.nio.charset.Charset;
->>>>>>> 8ab6c056
 import java.util.List;
 import java.util.Map;
 import java.util.Optional;
@@ -31,12 +24,8 @@
 
     private static final Logger LOG = LoggerFactory.getLogger(EventStream.class);
 
-<<<<<<< HEAD
     public static final String BATCH_SEPARATOR = "\n";
-=======
-    private static final String BATCH_SEPARATOR = "\n";
     private static final Charset UTF8 = Charset.forName("UTF-8");
->>>>>>> 8ab6c056
 
     private final OutputStream outputStream;
 
@@ -106,14 +95,9 @@
                             .stream()
                             .allMatch(keepAlives -> keepAlives >= config.getStreamKeepAliveLimit());
 
-<<<<<<< HEAD
                     if (keepAliveLimitReachedForAllPartitions) {
                         break;
                     }
-=======
-                    outputStream.write(BATCH_SEPARATOR.getBytes(UTF8));
-                    outputStream.flush();
->>>>>>> 8ab6c056
                 }
 
                 // check if we reached the stream timeout or message count limit
@@ -161,34 +145,13 @@
         return builder.toString();
     }
 
-<<<<<<< HEAD
     private void sendBatch(final String partition, final String offset, final List<String> currentBatch)
             throws IOException {
         // create stream event batch for current partition and send it; if there were
         // no events, it will be just a keep-alive
         final String streamEvent = createStreamEvent(partition, offset, currentBatch, Optional.empty());
-        outputStream.write(streamEvent.getBytes());
+        outputStream.write(streamEvent.getBytes(UTF8));
         outputStream.flush();
-=======
-    private void sendBatch(final Map<String, String> latestOffsets, final Map<String, List<String>> currentBatch)
-        throws IOException {
-
-        // iterate through all partitions we stream for
-        for (String partition : config.getCursors().keySet()) {
-            List<String> events = ImmutableList.of();
-
-            // if there are some events read for current partition - grab them
-            if (currentBatch.get(partition) != null && !currentBatch.get(partition).isEmpty()) {
-                events = currentBatch.get(partition);
-            }
-
-            // create stream event for current partition and send it; if there were no events, it will be just a
-            // keep-alive
-            final String streamEvent = createStreamEvent(partition, latestOffsets.get(partition), events,
-                    Optional.empty());
-            outputStream.write(streamEvent.getBytes(UTF8));
-        }
->>>>>>> 8ab6c056
     }
 
 }