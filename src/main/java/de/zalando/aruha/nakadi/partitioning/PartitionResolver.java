package de.zalando.aruha.nakadi.partitioning;

import com.google.common.collect.ImmutableMap;
import de.zalando.aruha.nakadi.domain.EventType;
import de.zalando.aruha.nakadi.domain.PartitionResolutionStrategy;
import de.zalando.aruha.nakadi.exceptions.PartitioningException;
import de.zalando.aruha.nakadi.repository.TopicRepository;
import org.json.JSONObject;

import java.util.List;
import java.util.Map;
import java.util.Random;

import static de.zalando.aruha.nakadi.partitioning.PartitioningStrategy.HASH_STRATEGY;
import static de.zalando.aruha.nakadi.partitioning.PartitioningStrategy.RANDOM_STRATEGY;
import static de.zalando.aruha.nakadi.partitioning.PartitioningStrategy.USER_DEFINED_STRATEGY;

public class PartitionResolver {

    private static Map<String, PartitioningStrategy> PARTITIONING_STRATEGIES = ImmutableMap.of(
            HASH_STRATEGY, new HashPartitioningStrategy(),
            USER_DEFINED_STRATEGY, new UserDefinedPartitioningStrategy(),
            RANDOM_STRATEGY, new RandomPartitioningStrategy(new Random())
    );

    private final TopicRepository topicRepository;

    public PartitionResolver(final TopicRepository topicRepository) {
        this.topicRepository = topicRepository;
    }

    public boolean strategyExists(final String strategyName) {
        return PARTITIONING_STRATEGIES.containsKey(strategyName);
    }

    public String resolvePartition(final EventType eventType, final JSONObject eventAsJson)
<<<<<<< HEAD
            throws NakadiException {
=======
            throws PartitioningException {
>>>>>>> 6bb5d9b0

        final PartitionResolutionStrategy eventTypeStrategy = eventType.getPartitionResolutionStrategy();
        final PartitioningStrategy partitioningStrategy = PARTITIONING_STRATEGIES.get(eventTypeStrategy.getName());
        if (partitioningStrategy == null) {
            throw new PartitioningException("Partition Strategy defined for this EventType is not found: " +
                    eventTypeStrategy.getName());
        }

        final List<String> partitions = topicRepository.listPartitionNames(eventType.getName());
        return partitioningStrategy.calculatePartition(eventType, eventAsJson, partitions);
    }

}<|MERGE_RESOLUTION|>--- conflicted
+++ resolved
@@ -34,11 +34,7 @@
     }
 
     public String resolvePartition(final EventType eventType, final JSONObject eventAsJson)
-<<<<<<< HEAD
-            throws NakadiException {
-=======
             throws PartitioningException {
->>>>>>> 6bb5d9b0
 
         final PartitionResolutionStrategy eventTypeStrategy = eventType.getPartitionResolutionStrategy();
         final PartitioningStrategy partitioningStrategy = PARTITIONING_STRATEGIES.get(eventTypeStrategy.getName());
