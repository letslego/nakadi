--- conflicted
+++ resolved
@@ -24,13 +24,8 @@
 
     private final long pollTimeout;
 
-<<<<<<< HEAD
     public NakadiKafkaConsumer(final Consumer<String, String> kafkaConsumer, final String topic,
                                final List<KafkaCursor> kafkaCursors, final long pollTimeout) {
-=======
-    public NakadiKafkaConsumer(final KafkaFactory factory, final String topic, final Map<String, String> cursors,
-                               final long pollTimeout) {
->>>>>>> b5e9bbdc
         eventQueue = Lists.newLinkedList();
         this.kafkaConsumer = kafkaConsumer;
         this.pollTimeout = pollTimeout;
@@ -63,42 +58,15 @@
         return Optional.ofNullable(eventQueue.poll());
     }
 
-<<<<<<< HEAD
-    private void pollFromKafka() throws NakadiException {
-        try {
-            final ConsumerRecords<String, String> records = kafkaConsumer.poll(pollTimeout);
-            eventQueue = StreamSupport
-                    .stream(records.spliterator(), false)
-                    .map(record -> {
-                        final Cursor cursor = kafkaCursor(record.partition(), record.offset()).asNakadiCursor();
-                        return new ConsumedEvent(record.value(), record.topic(), cursor.getPartition(),
-                                cursor.getOffset());
-                    })
-                    .collect(Collectors.toCollection(Lists::newLinkedList));
-        } catch (KafkaException e) {
-            throw new NakadiException("Error occurred when polling from kafka", e);
-        }
-=======
-    @Override
-    public Map<String, String> fetchNextOffsets() {
-        return topicPartitions
-                .stream()
-                .map(tp -> kafkaCursor(tp.partition(), kafkaConsumer.position(tp)).asNakadiCursor())
-                .collect(Collectors.toMap(
-                        Cursor::getPartition,
-                        Cursor::getOffset));
-    }
-
     private void pollFromKafka() {
         final ConsumerRecords<String, String> records = kafkaConsumer.poll(pollTimeout);
         eventQueue = StreamSupport
                 .stream(records.spliterator(), false)
                 .map(record -> {
-                    final Cursor cursor = kafkaCursor(record.partition(), record.offset() + 1).asNakadiCursor();
+                    final Cursor cursor = kafkaCursor(record.partition(), record.offset()).asNakadiCursor();
                     return new ConsumedEvent(record.value(), record.topic(), cursor.getPartition(),
                             cursor.getOffset());
                 })
                 .collect(Collectors.toCollection(Lists::newLinkedList));
->>>>>>> b5e9bbdc
     }
 }