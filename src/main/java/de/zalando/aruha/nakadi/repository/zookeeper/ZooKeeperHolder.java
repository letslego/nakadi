package de.zalando.aruha.nakadi.repository.zookeeper;

<<<<<<< HEAD
import java.io.IOException;
import java.util.Arrays;
import java.util.Collection;

import javax.annotation.PostConstruct;

import org.apache.curator.RetryPolicy;
import org.apache.curator.ensemble.EnsembleProvider;
import org.apache.curator.ensemble.exhibitor.DefaultExhibitorRestClient;
import org.apache.curator.ensemble.exhibitor.ExhibitorRestClient;
import org.apache.curator.ensemble.exhibitor.Exhibitors;
import org.apache.curator.ensemble.exhibitor.Exhibitors.BackupConnectionStringProvider;
import org.apache.curator.ensemble.fixed.FixedEnsembleProvider;
import org.apache.curator.framework.CuratorFramework;
import org.apache.curator.framework.CuratorFrameworkFactory;
import org.apache.curator.retry.ExponentialBackoffRetry;

import org.springframework.stereotype.Component;
=======
import org.apache.zookeeper.WatchedEvent;
import org.apache.zookeeper.Watcher;
import org.apache.zookeeper.ZooKeeper;
import org.slf4j.Logger;
import org.slf4j.LoggerFactory;

import javax.annotation.PostConstruct;
import java.io.IOException;
>>>>>>> 8c3035af

public class ZooKeeperHolder {

<<<<<<< HEAD
    private final String zookeeperBrokers;

    private final String zookeeperKafkaNamespace;

    private final String exhibitorAddresses;

    private final Integer exhibitorPort;

    private CuratorFramework zooKeeper;
=======
    private static final Logger LOG = LoggerFactory.getLogger(ZooKeeperHolder.class);

    private final String brokers;
>>>>>>> 8c3035af

    public ZooKeeperHolder(String zookeeperBrokers, String zookeeperKafkaNamespace, String exhibitorAddresses, Integer exhibitorPort) {
        this.zookeeperBrokers = zookeeperBrokers;
        this.zookeeperKafkaNamespace = zookeeperKafkaNamespace;
        this.exhibitorAddresses = exhibitorAddresses;
        this.exhibitorPort = exhibitorPort;
    }

    class ExhibitorEnsembleProvider extends org.apache.curator.ensemble.exhibitor.ExhibitorEnsembleProvider {

        public ExhibitorEnsembleProvider(Exhibitors exhibitors, ExhibitorRestClient restClient, String restUriPath,
                int pollingMs, RetryPolicy retryPolicy) {
            super(exhibitors, restClient, restUriPath, pollingMs, retryPolicy);
        }

        @Override
        public String getConnectionString()
        {
            return super.getConnectionString() + zookeeperKafkaNamespace;
        }
    }

    public ZooKeeperHolder(final String brokers) {
        this.brokers = brokers;
    }

    @PostConstruct
<<<<<<< HEAD
    public void init() throws Exception {
        final RetryPolicy retryPolicy = new ExponentialBackoffRetry(1000, 3);
        EnsembleProvider ensembleProvider;
        if (exhibitorAddresses != null) {
            final Collection<String> exhibitorHosts = Arrays.asList(exhibitorAddresses.split("\\s*,\\s*"));
            final Exhibitors exhibitors = new Exhibitors(exhibitorHosts, exhibitorPort,
                    new BackupConnectionStringProvider() {
                        @Override
                        public String getBackupConnectionString() throws Exception {
                            return zookeeperBrokers + zookeeperKafkaNamespace;
                        }
                    });
            final ExhibitorRestClient exhibitorRestClient = new DefaultExhibitorRestClient();
            ensembleProvider = new ExhibitorEnsembleProvider(exhibitors,
                    exhibitorRestClient, "/exhibitor/v1/cluster/list", 300000, retryPolicy);
            ((ExhibitorEnsembleProvider)ensembleProvider).pollForInitialEnsemble();
        } else {
            ensembleProvider = new FixedEnsembleProvider(zookeeperBrokers + zookeeperKafkaNamespace);
        }
        zooKeeper = CuratorFrameworkFactory.builder().ensembleProvider(ensembleProvider).retryPolicy(retryPolicy).build();
        zooKeeper.start();
=======
    public void init() throws IOException {
        LOG.info("Start ZooKeeper client for brokers: {}", brokers);
        zooKeeper = new ZooKeeper(brokers, 30000, new Watcher() {
            @Override
            public void process(final WatchedEvent event) {
                LOG.info("connection state event: {}", event);
            }
        });
>>>>>>> 8c3035af
    }

    public CuratorFramework get() throws IOException {
        return zooKeeper;
    }
}<|MERGE_RESOLUTION|>--- conflicted
+++ resolved
@@ -1,6 +1,5 @@
 package de.zalando.aruha.nakadi.repository.zookeeper;
 
-<<<<<<< HEAD
 import java.io.IOException;
 import java.util.Arrays;
 import java.util.Collection;
@@ -18,21 +17,8 @@
 import org.apache.curator.framework.CuratorFrameworkFactory;
 import org.apache.curator.retry.ExponentialBackoffRetry;
 
-import org.springframework.stereotype.Component;
-=======
-import org.apache.zookeeper.WatchedEvent;
-import org.apache.zookeeper.Watcher;
-import org.apache.zookeeper.ZooKeeper;
-import org.slf4j.Logger;
-import org.slf4j.LoggerFactory;
-
-import javax.annotation.PostConstruct;
-import java.io.IOException;
->>>>>>> 8c3035af
-
 public class ZooKeeperHolder {
 
-<<<<<<< HEAD
     private final String zookeeperBrokers;
 
     private final String zookeeperKafkaNamespace;
@@ -42,11 +28,6 @@
     private final Integer exhibitorPort;
 
     private CuratorFramework zooKeeper;
-=======
-    private static final Logger LOG = LoggerFactory.getLogger(ZooKeeperHolder.class);
-
-    private final String brokers;
->>>>>>> 8c3035af
 
     public ZooKeeperHolder(String zookeeperBrokers, String zookeeperKafkaNamespace, String exhibitorAddresses, Integer exhibitorPort) {
         this.zookeeperBrokers = zookeeperBrokers;
@@ -69,12 +50,7 @@
         }
     }
 
-    public ZooKeeperHolder(final String brokers) {
-        this.brokers = brokers;
-    }
-
     @PostConstruct
-<<<<<<< HEAD
     public void init() throws Exception {
         final RetryPolicy retryPolicy = new ExponentialBackoffRetry(1000, 3);
         EnsembleProvider ensembleProvider;
@@ -96,16 +72,6 @@
         }
         zooKeeper = CuratorFrameworkFactory.builder().ensembleProvider(ensembleProvider).retryPolicy(retryPolicy).build();
         zooKeeper.start();
-=======
-    public void init() throws IOException {
-        LOG.info("Start ZooKeeper client for brokers: {}", brokers);
-        zooKeeper = new ZooKeeper(brokers, 30000, new Watcher() {
-            @Override
-            public void process(final WatchedEvent event) {
-                LOG.info("connection state event: {}", event);
-            }
-        });
->>>>>>> 8c3035af
     }
 
     public CuratorFramework get() throws IOException {
