--- conflicted
+++ resolved
@@ -5,24 +5,17 @@
 import com.codahale.metrics.servlets.MetricsServlet;
 import com.fasterxml.jackson.databind.ObjectMapper;
 import com.fasterxml.jackson.databind.PropertyNamingStrategy;
-<<<<<<< HEAD
 import com.fasterxml.jackson.databind.module.SimpleModule;
 import com.fasterxml.jackson.datatype.jdk8.Jdk8Module;
 import com.fasterxml.jackson.datatype.jsonorg.JSONObjectDeserializer;
 import com.fasterxml.jackson.datatype.jsonorg.JSONObjectSerializer;
-=======
-import com.fasterxml.jackson.datatype.jdk8.Jdk8Module;
->>>>>>> a004b4fc
 import com.ryantenney.metrics.spring.config.annotation.EnableMetrics;
 import com.ryantenney.metrics.spring.config.annotation.MetricsConfigurerAdapter;
 import de.zalando.aruha.nakadi.repository.kafka.KafkaFactory;
 import de.zalando.aruha.nakadi.repository.kafka.KafkaLocationManager;
 import de.zalando.aruha.nakadi.repository.kafka.KafkaRepositorySettings;
 import de.zalando.aruha.nakadi.repository.zookeeper.ZooKeeperHolder;
-<<<<<<< HEAD
 import org.json.JSONObject;
-=======
->>>>>>> a004b4fc
 import org.slf4j.Logger;
 import org.slf4j.LoggerFactory;
 import org.springframework.beans.factory.annotation.Autowired;
@@ -76,28 +69,18 @@
     @Bean
     @Primary
     public ObjectMapper jacksonObjectMapper() {
-<<<<<<< HEAD
-        ObjectMapper jsonMapper = new ObjectMapper().setPropertyNamingStrategy(
+        ObjectMapper objectMapper = new ObjectMapper().setPropertyNamingStrategy(
             PropertyNamingStrategy.CAMEL_CASE_TO_LOWER_CASE_WITH_UNDERSCORES);
 
         SimpleModule jsonObjectModule = new SimpleModule();
         jsonObjectModule.addSerializer(JSONObject.class, new JSONObjectSerializer());
         jsonObjectModule.addDeserializer(JSONObject.class, new JSONObjectDeserializer());
 
-        jsonMapper.registerModule(jsonObjectModule);
-        jsonMapper.registerModule(new Jdk8Module());
-        jsonMapper.registerModule(new ProblemModule());
-
-        return jsonMapper;
-=======
-        final ObjectMapper objectMapper = new ObjectMapper().setPropertyNamingStrategy(
-                PropertyNamingStrategy.CAMEL_CASE_TO_LOWER_CASE_WITH_UNDERSCORES);
-
+        objectMapper.registerModule(jsonObjectModule);
         objectMapper.registerModule(new Jdk8Module());
         objectMapper.registerModule(new ProblemModule());
 
         return objectMapper;
->>>>>>> a004b4fc
     }
 
     @Bean
