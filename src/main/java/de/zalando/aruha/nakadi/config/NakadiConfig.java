--- conflicted
+++ resolved
@@ -12,11 +12,8 @@
 import com.ryantenney.metrics.spring.config.annotation.MetricsConfigurerAdapter;
 import de.zalando.aruha.nakadi.controller.EventPublishingController;
 import de.zalando.aruha.nakadi.controller.EventStreamController;
-<<<<<<< HEAD
 import de.zalando.aruha.nakadi.controller.PartitionsController;
-=======
 import de.zalando.aruha.nakadi.repository.db.EventTypeDbRepository;
->>>>>>> 0f71dfb6
 import de.zalando.aruha.nakadi.repository.kafka.KafkaFactory;
 import de.zalando.aruha.nakadi.repository.kafka.KafkaLocationManager;
 import de.zalando.aruha.nakadi.repository.kafka.KafkaRepository;
@@ -44,9 +41,9 @@
 
     @Autowired
     private Environment environment;
+    
     @Autowired
     private EventTypeDbRepository eventTypeDbRepository;
-
 
     @Bean
     public TaskExecutor taskExecutor() {
@@ -126,13 +123,13 @@
     }
 
     @Bean
-<<<<<<< HEAD
     public PartitionsController partitionsController() {
         return new PartitionsController(kafkaRepository());
-=======
+    }
+
+    @Bean
     public EventPublishingController eventPublishingController() {
         return new EventPublishingController(kafkaRepository(), eventTypeDbRepository);
->>>>>>> 0f71dfb6
     }
 
 }