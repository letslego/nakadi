package de.zalando.aruha.nakadi.config;

import de.zalando.aruha.nakadi.repository.EventTypeRepository;
import de.zalando.aruha.nakadi.repository.db.CachingEventTypeRepository;
import de.zalando.aruha.nakadi.repository.db.EventTypeCache;
import de.zalando.aruha.nakadi.repository.db.EventTypeDbRepository;
import de.zalando.aruha.nakadi.repository.kafka.KafkaConfig;
import de.zalando.aruha.nakadi.repository.zookeeper.ZookeeperConfig;
<<<<<<< HEAD
import de.zalando.aruha.nakadi.validation.EventBodyMustRespectSchema;
import de.zalando.aruha.nakadi.validation.ValidationStrategy;
import org.apache.curator.RetryPolicy;
=======
>>>>>>> c3aa6f2c
import org.apache.curator.framework.CuratorFramework;
import org.springframework.beans.factory.annotation.Autowired;
import org.springframework.context.annotation.Bean;
import org.springframework.context.annotation.Configuration;
import org.springframework.context.annotation.Import;
import org.springframework.context.annotation.Profile;
import org.springframework.core.env.Environment;
import org.springframework.jdbc.core.JdbcTemplate;

@Configuration
@Profile("!test")
@Import({KafkaConfig.class, ZookeeperConfig.class})
public class RepositoriesConfig {

    @Autowired
    private JsonConfig jsonConfig;

    @Autowired
    private Environment environment;

    @Autowired
    private JdbcTemplate jdbcTemplate;

    @Autowired
    private ZookeeperConfig zookeeperConfig;

    @Bean
<<<<<<< HEAD
    public EventTypeCache eventTypeCache() throws Exception {
        final String connectString = zookeeperConfig.zooKeeperHolder().get().getZookeeperClient().getCurrentConnectionString();
        final RetryPolicy retryPolicy = new ExponentialBackoffRetry(1000, 3);
        final CuratorFramework client = CuratorFrameworkFactory.newClient(connectString, retryPolicy);

        client.start();

        final EventBodyMustRespectSchema strategy = new EventBodyMustRespectSchema();
        ValidationStrategy.register(EventBodyMustRespectSchema.NAME, strategy);

        return new EventTypeCache(dbRepo(), client);
    }

    @Bean
    public EventTypeRepository eventTypeRepository() throws Exception {
        return new CachingEventTypeRepository(dbRepo(), eventTypeCache());
    }

    private EventTypeRepository dbRepo() {
        return new EventTypeDbRepository(jdbcTemplate, jsonConfig.jacksonObjectMapper());
=======
    public EventTypeRepository eventTypeRepository() throws Exception {
        final EventTypeRepository dbRepo = new EventTypeDbRepository(jdbcTemplate, jsonConfig.jacksonObjectMapper());
        final CuratorFramework client = zookeeperConfig.zooKeeperHolder().get();
        final EventTypeCache cache = new EventTypeCache(dbRepo, client);

        return new CachingEventTypeRepository(dbRepo, cache);
>>>>>>> c3aa6f2c
    }
}<|MERGE_RESOLUTION|>--- conflicted
+++ resolved
@@ -6,12 +6,9 @@
 import de.zalando.aruha.nakadi.repository.db.EventTypeDbRepository;
 import de.zalando.aruha.nakadi.repository.kafka.KafkaConfig;
 import de.zalando.aruha.nakadi.repository.zookeeper.ZookeeperConfig;
-<<<<<<< HEAD
+
 import de.zalando.aruha.nakadi.validation.EventBodyMustRespectSchema;
 import de.zalando.aruha.nakadi.validation.ValidationStrategy;
-import org.apache.curator.RetryPolicy;
-=======
->>>>>>> c3aa6f2c
 import org.apache.curator.framework.CuratorFramework;
 import org.springframework.beans.factory.annotation.Autowired;
 import org.springframework.context.annotation.Bean;
@@ -39,13 +36,9 @@
     private ZookeeperConfig zookeeperConfig;
 
     @Bean
-<<<<<<< HEAD
     public EventTypeCache eventTypeCache() throws Exception {
-        final String connectString = zookeeperConfig.zooKeeperHolder().get().getZookeeperClient().getCurrentConnectionString();
-        final RetryPolicy retryPolicy = new ExponentialBackoffRetry(1000, 3);
-        final CuratorFramework client = CuratorFrameworkFactory.newClient(connectString, retryPolicy);
-
-        client.start();
+        final CuratorFramework client = zookeeperConfig.zooKeeperHolder().get();
+        final EventTypeCache cache = new EventTypeCache(dbRepo(), client);
 
         final EventBodyMustRespectSchema strategy = new EventBodyMustRespectSchema();
         ValidationStrategy.register(EventBodyMustRespectSchema.NAME, strategy);
@@ -60,13 +53,5 @@
 
     private EventTypeRepository dbRepo() {
         return new EventTypeDbRepository(jdbcTemplate, jsonConfig.jacksonObjectMapper());
-=======
-    public EventTypeRepository eventTypeRepository() throws Exception {
-        final EventTypeRepository dbRepo = new EventTypeDbRepository(jdbcTemplate, jsonConfig.jacksonObjectMapper());
-        final CuratorFramework client = zookeeperConfig.zooKeeperHolder().get();
-        final EventTypeCache cache = new EventTypeCache(dbRepo, client);
-
-        return new CachingEventTypeRepository(dbRepo, cache);
->>>>>>> c3aa6f2c
     }
 }