--- conflicted
+++ resolved
@@ -79,11 +79,8 @@
     windowSize: 30000 # 30 seconds
     samples: 30
   flood.retry.after: 300 # seconds
-<<<<<<< HEAD
+  hystrix.command.timeout.delta.ms: 5000
 
-=======
-  hystrix.command.timeout.delta.ms: 5000
->>>>>>> 777394d9
 ---
 
 spring:
