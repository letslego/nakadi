--- conflicted
+++ resolved
@@ -3,12 +3,9 @@
 import com.jayway.restassured.http.ContentType;
 import com.jayway.restassured.response.Response;
 import org.apache.http.HttpStatus;
-<<<<<<< HEAD
 import org.echocat.jomon.runtime.concurrent.RetryForSpecifiedTimeStrategy;
+import org.hamcrest.Matchers;
 import org.json.JSONObject;
-=======
-import org.hamcrest.Matchers;
->>>>>>> e82b18e5
 import org.junit.Test;
 import org.zalando.nakadi.domain.EventType;
 import org.zalando.nakadi.service.BlacklistService;
@@ -32,29 +29,19 @@
                 .then()
                 .statusCode(HttpStatus.SC_OK);
 
-<<<<<<< HEAD
-        final FloodService.Flooder flooder =
-                new FloodService.Flooder(eventType.getName(), FloodService.Type.PRODUCER_ET);
-        SettingsControllerAT.blockFlooder(flooder);
+        SettingsControllerAT.blacklist(eventType.getName(), BlacklistService.Type.PRODUCER_ET);
 
         waitForBlock(eventType);
 
-=======
-        SettingsControllerAT.blacklist(eventType.getName(), BlacklistService.Type.PRODUCER_ET);
->>>>>>> e82b18e5
         publishEvent(eventType)
                 .then()
                 .statusCode(403)
                 .body("detail", Matchers.equalTo("Application or event type is blocked"));
 
-<<<<<<< HEAD
-        SettingsControllerAT.unblockFlooder(flooder);
+        SettingsControllerAT.whitelist(eventType.getName(), BlacklistService.Type.PRODUCER_ET);
 
         waitForUnblock(eventType);
 
-=======
-        SettingsControllerAT.whitelist(eventType.getName(), BlacklistService.Type.PRODUCER_ET);
->>>>>>> e82b18e5
         publishEvent(eventType)
                 .then()
                 .statusCode(HttpStatus.SC_OK);
