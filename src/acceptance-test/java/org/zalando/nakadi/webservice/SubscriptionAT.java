--- conflicted
+++ resolved
@@ -111,12 +111,9 @@
                 .withEventType(etName).withOwningApplication(filterApp).buildSubscriptionBase());
         createSubscription(randomSubscription().withEventType(etName).buildSubscriptionBase());
 
-<<<<<<< HEAD
+        final ItemsWrapper expectedList = new ItemsWrapper(ImmutableList.of(sub2, sub1));
         final SubscriptionListWrapper expectedList = new SubscriptionListWrapper(ImmutableList.of(sub2, sub1),
                 new PaginationLinks());
-=======
-        final ItemsWrapper expectedList = new ItemsWrapper(ImmutableList.of(sub2, sub1));
->>>>>>> 2580e481
 
         given()
                 .param("owning_application", filterApp)
