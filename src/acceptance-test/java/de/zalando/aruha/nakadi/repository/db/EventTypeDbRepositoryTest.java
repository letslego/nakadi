--- conflicted
+++ resolved
@@ -97,13 +97,8 @@
     }
 
     @Test
-<<<<<<< HEAD
     public void whenUpdateExistingEventTypeItUpdates() throws NakadiException, DuplicatedEventTypeNameException, IOException, NoSuchEventTypeException {
         EventType eventType = buildDefaultEventType();
-=======
-    public void whenUpdateExistingEventTypeItUpdates() throws NakadiException, IOException {
-        EventType eventType = buildEventType();
->>>>>>> 025b1ccb
 
         repository.saveEventType(eventType);
 
@@ -129,16 +124,9 @@
     }
 
     @Test
-<<<<<<< HEAD
     public void whenListExistingEventTypesAreListed() throws NakadiException, DuplicatedEventTypeNameException {
         EventType eventType1 = buildDefaultEventType();
         EventType eventType2 = buildDefaultEventType();
-=======
-    public void whenListExistingEventTypesAreListed() throws NakadiException {
-        EventType eventType1 = buildEventType();
-        EventType eventType2 = buildEventType();
-        eventType2.setName("event-name-2");
->>>>>>> 025b1ccb
 
         repository.saveEventType(eventType1);
         repository.saveEventType(eventType2);
