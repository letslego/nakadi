--- conflicted
+++ resolved
@@ -45,13 +45,8 @@
     private List<Cursor> kafkaInitialNextOffsets;
 
     @Before
-<<<<<<< HEAD
-    public void setUp() throws IOException {
-        kafkaHelper = new KafkaTestHelper(kafkaUrl);
-=======
     public void setUp() throws InterruptedException, JsonProcessingException {
         kafkaHelper = new KafkaTestHelper(KAFKA_URL);
->>>>>>> 025b1ccb
         initialCursors = kafkaHelper.getOffsetsToReadFromLatest(TEST_TOPIC);
         kafkaInitialNextOffsets = kafkaHelper.getNextOffsets(TEST_TOPIC);
         xNakadiCursors = jsonMapper.writeValueAsString(initialCursors);
