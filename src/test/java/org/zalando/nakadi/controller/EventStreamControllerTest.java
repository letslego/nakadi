--- conflicted
+++ resolved
@@ -29,17 +29,10 @@
 import org.zalando.nakadi.repository.EventConsumer;
 import org.zalando.nakadi.repository.EventTypeRepository;
 import org.zalando.nakadi.repository.TopicRepository;
-<<<<<<< HEAD
 import org.zalando.nakadi.security.ClientResolver;
 import org.zalando.nakadi.security.Client;
 import org.zalando.nakadi.security.NakadiPermissions;
 import org.zalando.nakadi.security.Permissions;
-=======
-import org.zalando.nakadi.security.Client;
-import org.zalando.nakadi.security.ClientResolver;
-import org.zalando.nakadi.security.FullAccessClient;
-import org.zalando.nakadi.security.NakadiClient;
->>>>>>> 04cbe960
 import org.zalando.nakadi.service.ClosedConnectionsCrutch;
 import org.zalando.nakadi.service.EventStream;
 import org.zalando.nakadi.service.EventStreamConfig;
@@ -92,8 +85,6 @@
     private static final String TEST_TOPIC = "test-topic";
     private static final EventType EVENT_TYPE = TestUtils.buildDefaultEventType();
     private static final Set<String> SCOPE_READ = Collections.singleton("oauth2.scope.read");
-    private static final Client FULL_ACCESS_CLIENT = new FullAccessClient("clientId");
-    private static final String CLIENT_ID = "clientId";
 
     private HttpServletRequest requestMock;
     private HttpServletResponse responseMock;
@@ -141,16 +132,13 @@
 
         featureToggleService = mock(FeatureToggleService.class);
         settings = mock(SecuritySettings.class);
-<<<<<<< HEAD
         doReturn(SecuritySettings.AuthMode.OFF).when(settings).getAuthMode();
-=======
 
         mockMvc = standaloneSetup(controller)
                 .setMessageConverters(new StringHttpMessageConverter(),
                         new MappingJackson2HttpMessageConverter(objectMapper))
                 .setCustomArgumentResolvers(new ClientResolver(settings, featureToggleService))
                 .build();
->>>>>>> 04cbe960
     }
 
     @Test
@@ -470,11 +458,7 @@
 
     protected StreamingResponseBody createStreamingResponseBody() throws IOException {
         return controller.streamEvents(TEST_EVENT_TYPE_NAME, 0, 0, 0, 0, 0, null, requestMock, responseMock,
-<<<<<<< HEAD
                 new Client("test", Permissions.FULL_ACCESS));
-=======
-                FULL_ACCESS_CLIENT);
->>>>>>> 04cbe960
     }
 
     private StreamingResponseBody createStreamingResponseBody(final Client client) throws Exception {
@@ -489,12 +473,8 @@
                                                               final Integer streamKeepAliveLimit,
                                                               final String cursorsStr) throws IOException {
         return controller.streamEvents(TEST_EVENT_TYPE_NAME, batchLimit, streamLimit, batchTimeout, streamTimeout,
-<<<<<<< HEAD
-                streamKeepAliveLimit, cursorsStr, requestMock, responseMock, new Client("test",
-                        Permissions.FULL_ACCESS));
-=======
-                streamKeepAliveLimit, cursorsStr, requestMock, responseMock, FULL_ACCESS_CLIENT);
->>>>>>> 04cbe960
+                streamKeepAliveLimit, cursorsStr, requestMock, responseMock,
+                new Client("test", Permissions.FULL_ACCESS));
     }
 
 }