package org.zalando.nakadi.controller;

import com.fasterxml.jackson.core.JsonProcessingException;
import com.fasterxml.jackson.databind.ObjectMapper;
import com.google.common.base.Charsets;
import com.google.common.io.Resources;
import com.sun.security.auth.UserPrincipal;
import org.hamcrest.core.IsInstanceOf;
import org.hamcrest.core.StringContains;
import org.json.JSONObject;
import org.junit.Assert;
import org.junit.Before;
import org.junit.Rule;
import org.junit.Test;
<<<<<<< HEAD
import org.mockito.ArgumentCaptor;
=======
import org.junit.rules.ExpectedException;
>>>>>>> 401eb1b8
import org.mockito.Mockito;
import org.springframework.http.converter.StringHttpMessageConverter;
import org.springframework.http.converter.json.MappingJackson2HttpMessageConverter;
import org.springframework.test.web.servlet.MockMvc;
import org.springframework.test.web.servlet.ResultActions;
import org.springframework.test.web.servlet.request.MockHttpServletRequestBuilder;
import org.zalando.nakadi.config.JsonConfig;
import org.zalando.nakadi.config.NakadiSettings;
import org.zalando.nakadi.config.SecuritySettings;
import org.zalando.nakadi.domain.EventType;
import org.zalando.nakadi.domain.EventTypeStatistics;
import org.zalando.nakadi.enrichment.Enrichment;
import org.zalando.nakadi.exceptions.DuplicatedEventTypeNameException;
import org.zalando.nakadi.exceptions.IllegalClientIdException;
import org.zalando.nakadi.exceptions.InternalNakadiException;
import org.zalando.nakadi.exceptions.InvalidEventTypeException;
import org.zalando.nakadi.exceptions.NoSuchEventTypeException;
import org.zalando.nakadi.exceptions.TopicCreationException;
import org.zalando.nakadi.exceptions.TopicDeletionException;
import org.zalando.nakadi.exceptions.UnprocessableEntityException;
import org.zalando.nakadi.partitioning.PartitionResolver;
import org.zalando.nakadi.repository.EventTypeRepository;
import org.zalando.nakadi.repository.TopicRepository;
import org.zalando.nakadi.security.ClientResolver;
import org.zalando.nakadi.service.EventTypeService;
import org.zalando.nakadi.util.FeatureToggleService;
import org.zalando.nakadi.util.UUIDGenerator;
import org.zalando.nakadi.utils.EventTypeTestBuilder;
import org.zalando.nakadi.validation.EventTypeOptionsValidator;
import org.zalando.problem.MoreStatus;
import org.zalando.problem.Problem;
import org.zalando.problem.ThrowableProblem;
import uk.co.datumedge.hamcrest.json.SameJSONAs;

import javax.ws.rs.core.Response;
import java.util.Collections;
import java.util.Optional;
import java.util.UUID;

import static javax.ws.rs.core.Response.Status.NOT_FOUND;
import static org.mockito.Matchers.any;
import static org.mockito.Matchers.anyString;
import static org.mockito.Mockito.doReturn;
import static org.mockito.Mockito.mock;
import static org.mockito.Mockito.times;
import static org.mockito.Mockito.verify;
import static org.mockito.Mockito.when;
import static org.springframework.http.MediaType.APPLICATION_JSON;
import static org.springframework.test.web.servlet.request.MockMvcRequestBuilders.delete;
import static org.springframework.test.web.servlet.request.MockMvcRequestBuilders.get;
import static org.springframework.test.web.servlet.request.MockMvcRequestBuilders.post;
import static org.springframework.test.web.servlet.request.MockMvcRequestBuilders.put;
import static org.springframework.test.web.servlet.result.MockMvcResultMatchers.content;
import static org.springframework.test.web.servlet.result.MockMvcResultMatchers.status;
import static org.springframework.test.web.servlet.setup.MockMvcBuilders.standaloneSetup;
import static org.zalando.nakadi.domain.EventCategory.BUSINESS;
import static org.zalando.nakadi.util.FeatureToggleService.Feature.CHECK_APPLICATION_LEVEL_PERMISSIONS;
import static org.zalando.nakadi.util.FeatureToggleService.Feature.CHECK_PARTITIONS_KEYS;
import static org.zalando.nakadi.utils.TestUtils.buildDefaultEventType;
import static org.zalando.nakadi.utils.TestUtils.invalidProblem;
import static org.zalando.nakadi.utils.TestUtils.randomValidEventTypeName;
import static uk.co.datumedge.hamcrest.json.SameJSONAs.sameJSONAs;

public class EventTypeControllerTest {

    private static final long TOPIC_RETENTION_MIN_MS = 100;
    private static final long TOPIC_RETENTION_MAX_MS = 200;
    private static final long TOPIC_RETENTION_TIME_MS = 150L;
    private final EventTypeRepository eventTypeRepository = mock(EventTypeRepository.class);
    private final TopicRepository topicRepository = mock(TopicRepository.class);
    private final PartitionResolver partitionResolver = mock(PartitionResolver.class);
    private final Enrichment enrichment = mock(Enrichment.class);
    private final UUIDGenerator uuid = mock(UUIDGenerator.class);
    private final UUID randomUUID = new UUIDGenerator().randomUUID();
    private final ObjectMapper objectMapper = new JsonConfig().jacksonObjectMapper();
    private final FeatureToggleService featureToggleService = mock(FeatureToggleService.class);
    private final SecuritySettings settings = mock(SecuritySettings.class);

    private MockMvc mockMvc;

    @Rule
    public final ExpectedException expectedException = ExpectedException.none();

    @Before
    public void init() throws Exception {

        final EventTypeService eventTypeService = new EventTypeService(eventTypeRepository, topicRepository,
                partitionResolver, enrichment, uuid, featureToggleService);

        final EventTypeOptionsValidator eventTypeOptionsValidator =
                new EventTypeOptionsValidator(TOPIC_RETENTION_MIN_MS, TOPIC_RETENTION_MAX_MS);
        final NakadiSettings nakadiSettings = new NakadiSettings(0, 0, 0, TOPIC_RETENTION_TIME_MS, 0);
        final EventTypeController controller = new EventTypeController(eventTypeService,
                featureToggleService,
                eventTypeOptionsValidator,
                nakadiSettings);

        Mockito.doReturn(randomUUID).when(uuid).randomUUID();

        final MappingJackson2HttpMessageConverter jackson2HttpMessageConverter =
            new MappingJackson2HttpMessageConverter(objectMapper);

        doReturn(SecuritySettings.AuthMode.OFF).when(settings).getAuthMode();
        doReturn("nakadi").when(settings).getAdminClientId();
        doReturn(false).when(featureToggleService).isFeatureEnabled(any());
        doReturn(true).when(featureToggleService).isFeatureEnabled(CHECK_PARTITIONS_KEYS);

        mockMvc = standaloneSetup(controller)
                .setMessageConverters(new StringHttpMessageConverter(), jackson2HttpMessageConverter)
                .setCustomArgumentResolvers(new ClientResolver(settings, featureToggleService))
                .build();

    }

    @Test
    public void eventTypeWithEmptyNameReturns422() throws Exception {
        final EventType invalidEventType = buildDefaultEventType();
        invalidEventType.setName("?");

        final Problem expectedProblem = invalidProblem("name", "format not allowed");

        postEventType(invalidEventType).andExpect(status().isUnprocessableEntity())
                                       .andExpect(content().contentType("application/problem+json")).andExpect(content()
                                               .string(matchesProblem(expectedProblem)));
    }

    @Test
    public void eventTypeWithoutSchemaReturns422() throws Exception {
        final EventType invalidEventType = buildDefaultEventType();
        invalidEventType.setSchema(null);

        final Problem expectedProblem = invalidProblem("schema", "may not be null");

        postEventType(invalidEventType).andExpect(status().isUnprocessableEntity())
                .andExpect(content().contentType("application/problem+json")).andExpect(content()
                .string(matchesProblem(expectedProblem)));
    }

    @Test
    public void whenPostWithEventTypeNameNotSetThenReturn422() throws Exception {
        final EventType invalidEventType = buildDefaultEventType();
        invalidEventType.setName(null);

        final Problem expectedProblem = invalidProblem("name", "may not be null");

        postEventType(invalidEventType).andExpect(status().isUnprocessableEntity())
                                       .andExpect(content().contentType("application/problem+json")).andExpect(content()
                                               .string(matchesProblem(expectedProblem)));
    }

    @Test
    public void whenPostWithNoCategoryThenReturn422() throws Exception {
        final EventType invalidEventType = buildDefaultEventType();
        final JSONObject jsonObject = new JSONObject(objectMapper.writeValueAsString(invalidEventType));

        jsonObject.remove("category");

        final Problem expectedProblem = invalidProblem("category", "may not be null");

        postEventType(jsonObject.toString()).andExpect(status().isUnprocessableEntity())
                                            .andExpect(content().contentType("application/problem+json")).andExpect(
                                                content().string(matchesProblem(expectedProblem)));
    }

    @Test
    public void whenPostWithNoSchemaSchemaThenReturn422() throws Exception {
        final Problem expectedProblem = invalidProblem("schema.schema", "may not be null");

        final String eventType = "{\"category\": \"data\", \"owning_application\": \"blah-app\", "
                + "\"name\": \"blah-event-type\", \"schema\": { \"type\": \"JSON_SCHEMA\" }}";

        postEventType(eventType).andExpect(status().isUnprocessableEntity())
                                .andExpect(content().contentType("application/problem+json")).andExpect(content()
                                        .string(matchesProblem(expectedProblem)));
    }

    @Test
    public void whenPOSTWithInvalidPartitionStrategyThen422() throws Exception {
        final EventType eventType = buildDefaultEventType();

        Mockito
                .doThrow(InvalidEventTypeException.class)
                .when(partitionResolver)
                .validate(any());

        postEventType(eventType)
                .andExpect(status().isUnprocessableEntity())
                .andExpect(content().contentType("application/problem+json"));
    }

    @Test
    public void whenPUTWithInvalidPartitionStrategyThen422() throws Exception {
        final EventType eventType = buildDefaultEventType();

        Mockito.doReturn(eventType).when(eventTypeRepository).findByName(any());

        Mockito
                .doThrow(InvalidEventTypeException.class)
                .when(partitionResolver)
                .validate(any());

        putEventType(eventType, eventType.getName())
                .andExpect(status().isUnprocessableEntity())
                .andExpect(content().contentType("application/problem+json"));
    }

    @Test
    public void whenPUTNotOwner403() throws Exception {
        expectedException.expectCause(IsInstanceOf.instanceOf(IllegalClientIdException.class));
        expectedException.expectMessage("You don't have access to this event type");

        final EventType eventType = buildDefaultEventType();

        Mockito.doReturn(eventType).when(eventTypeRepository).findByName(any());

        doReturn(SecuritySettings.AuthMode.BASIC).when(settings).getAuthMode();
        doReturn(true).when(featureToggleService).isFeatureEnabled(CHECK_APPLICATION_LEVEL_PERMISSIONS);

        putEventType(eventType, eventType.getName(), "alice")
                .andExpect(status().isForbidden())
                .andExpect(content().contentType("application/problem+json"));
    }

    @Test
    public void whenPUTAdmin200() throws Exception {
        final EventType eventType = buildDefaultEventType();

        Mockito.doReturn(eventType).when(eventTypeRepository).findByName(any());

        doReturn(SecuritySettings.AuthMode.BASIC).when(settings).getAuthMode();
        doReturn(true).when(featureToggleService).isFeatureEnabled(CHECK_APPLICATION_LEVEL_PERMISSIONS);

        putEventType(eventType, eventType.getName(), "nakadi")
                .andExpect(status().isOk());
    }

    @Test
    public void whenPOSTBusinessEventTypeMetadataThen422() throws Exception {
        final EventType eventType = buildDefaultEventType();
        eventType.getSchema().setSchema(
            "{\"type\": \"object\", \"properties\": {\"metadata\": {\"type\": \"object\"} }}");
        eventType.setCategory(BUSINESS);

        final Problem expectedProblem = new InvalidEventTypeException("\"metadata\" property is reserved").asProblem();

        postEventType(eventType).andExpect(status().isUnprocessableEntity())
                                .andExpect(content().contentType("application/problem+json")).andExpect(content()
                                        .string(matchesProblem(expectedProblem)));
    }

    @Test
    public void whenPostDuplicatedEventTypeReturn409() throws Exception {
        final Problem expectedProblem = Problem.valueOf(Response.Status.CONFLICT, "some-name");

        Mockito.doThrow(new DuplicatedEventTypeNameException("some-name")).when(eventTypeRepository).saveEventType(any(
                EventType.class));

        postEventType(buildDefaultEventType()).andExpect(status().isConflict())
                                              .andExpect(content().contentType("application/problem+json")).andExpect(
                                                  content().string(matchesProblem(expectedProblem)));
    }

    @Test
    public void whenPostAndTopicExistsReturn409() throws Exception {
        final Problem expectedProblem = Problem.valueOf(Response.Status.CONFLICT, "dummy message");
        final EventType et = buildDefaultEventType();
        Mockito.doNothing().when(eventTypeRepository).saveEventType(any(EventType.class));

        Mockito.doThrow(new DuplicatedEventTypeNameException("dummy message")).when(topicRepository).createTopic(any());

        postEventType(et).andExpect(status().isConflict()).andExpect(content().contentType("application/problem+json"))
                         .andExpect(content().string(matchesProblem(expectedProblem)));
    }

    @Test
    public void whenDeleteEventTypeThenOk() throws Exception {

        final EventType eventType = buildDefaultEventType();

        Mockito.doReturn(eventType).when(eventTypeRepository).findByName(eventType.getName());
        Mockito.doReturn(Optional.of(eventType)).when(eventTypeRepository).findByNameO(eventType.getName());
        Mockito.doNothing().when(eventTypeRepository).removeEventType(eventType.getName());

        Mockito.doNothing().when(topicRepository).deleteTopic(eventType.getTopic());

        deleteEventType(eventType.getName()).andExpect(status().isOk()).andExpect(content().string(""));

        verify(eventTypeRepository, times(1)).removeEventType(eventType.getName());
        verify(topicRepository, times(1)).deleteTopic(eventType.getTopic());
    }

    @Test
    public void whenDeleteEventTypeThen403() throws Exception {
        expectedException.expectCause(IsInstanceOf.instanceOf(IllegalClientIdException.class));
        expectedException.expectMessage("You don't have access to this event type");

        final EventType eventType = buildDefaultEventType();

        Mockito.doReturn(eventType).when(eventTypeRepository).findByName(eventType.getName());
        Mockito.doReturn(Optional.of(eventType)).when(eventTypeRepository).findByNameO(eventType.getName());

        doReturn(SecuritySettings.AuthMode.BASIC).when(settings).getAuthMode();
        doReturn(true).when(featureToggleService).isFeatureEnabled(CHECK_APPLICATION_LEVEL_PERMISSIONS);

        deleteEventType(eventType.getName(), "alice").andExpect(status().isForbidden());
    }

    @Test
    public void whenDeleteEventTypeAdminThen200() throws Exception {

        final EventType eventType = buildDefaultEventType();

        Mockito.doReturn(eventType).when(eventTypeRepository).findByName(eventType.getName());
        Mockito.doReturn(Optional.of(eventType)).when(eventTypeRepository).findByNameO(eventType.getName());

        doReturn(SecuritySettings.AuthMode.BASIC).when(settings).getAuthMode();
        doReturn(true).when(featureToggleService).isFeatureEnabled(CHECK_APPLICATION_LEVEL_PERMISSIONS);

        deleteEventType(eventType.getName(), "nakadi").andExpect(status().isOk()).andExpect(content().string(""));
    }

    @Test
    public void whenDeleteNoneExistingEventTypeThen404() throws Exception {

        final String eventTypeName = randomValidEventTypeName();
        Mockito.doReturn(Optional.empty()).when(eventTypeRepository).findByNameO(eventTypeName);

        deleteEventType(eventTypeName).andExpect(status().isNotFound())
                                      .andExpect(content().contentType("application/problem+json"));
    }

    @Test
    public void whenDeleteEventTypeAndTopicDeletionExceptionThen503() throws Exception {

        final Problem expectedProblem = Problem.valueOf(Response.Status.SERVICE_UNAVAILABLE, "dummy message");
        final EventType eventType = buildDefaultEventType();

        Mockito.doReturn(eventType).when(eventTypeRepository).findByName(eventType.getName());
        Mockito.doReturn(Optional.of(eventType)).when(eventTypeRepository).findByNameO(eventType.getName());
        Mockito.doThrow(new TopicDeletionException("dummy message", null)).when(topicRepository).deleteTopic(
            eventType.getTopic());

        deleteEventType(eventType.getName()).andExpect(status().isServiceUnavailable())
                                      .andExpect(content().contentType("application/problem+json")).andExpect(content()
                                              .string(matchesProblem(expectedProblem)));
    }

    @Test
    public void whenCreateEventTypeWithWrongPartitionKeyFieldsThen422() throws Exception {

        final EventType eventType = EventTypeTestBuilder.builder()
                .partitionKeyFields(Collections.singletonList("blabla")).build();

        Mockito.doReturn(eventType).when(eventTypeRepository).findByName(eventType.getName());

        postEventType(eventType).andExpect(status().isUnprocessableEntity())
                .andExpect(content().contentType("application/problem+json"));
    }

    @Test
    public void whenPUTEventTypeWithWrongPartitionKeyFieldsThen422() throws Exception {

        final EventType eventType = EventTypeTestBuilder.builder()
                .partitionKeyFields(Collections.singletonList("blabla")).build();

        Mockito.doReturn(eventType).when(eventTypeRepository).findByName(eventType.getName());

        putEventType(eventType, eventType.getName()).andExpect(status().isUnprocessableEntity())
                .andExpect(content().contentType("application/problem+json"));
    }

    @Test
    public void whenPUTEventTypeWithWrongPartitionKeyToBuisnesCategoryFieldsThen422() throws Exception {

        final EventType eventType = EventTypeTestBuilder.builder()
                .partitionKeyFields(Collections.singletonList("blabla"))
                .category(BUSINESS)
                .build();

        Mockito.doReturn(eventType).when(eventTypeRepository).findByName(eventType.getName());

        putEventType(eventType, eventType.getName()).andExpect(status().isUnprocessableEntity())
                .andExpect(content().contentType("application/problem+json"));
    }

    @Test
    public void whenDeleteEventTypeAndNakadiExceptionThen500() throws Exception {

        final String eventTypeName = randomValidEventTypeName();
        final Problem expectedProblem = Problem.valueOf(Response.Status.INTERNAL_SERVER_ERROR, "dummy message");

        Mockito.doThrow(new InternalNakadiException("dummy message")).when(eventTypeRepository).removeEventType(
            eventTypeName);
        Mockito.doReturn(Optional.of(buildDefaultEventType())).when(eventTypeRepository).findByNameO(eventTypeName);

        deleteEventType(eventTypeName).andExpect(status().isInternalServerError())
                                      .andExpect(content().contentType("application/problem+json")).andExpect(content()
                                              .string(matchesProblem(expectedProblem)));
    }

    @Test
    public void whenPersistencyErrorThen500() throws Exception {
        final Problem expectedProblem = Problem.valueOf(Response.Status.INTERNAL_SERVER_ERROR);

        Mockito.doThrow(InternalNakadiException.class).when(eventTypeRepository).saveEventType(any(EventType.class));

        postEventType(buildDefaultEventType()).andExpect(status().isInternalServerError())
                                              .andExpect(content().contentType("application/problem+json")).andExpect(
                                                  content().string(matchesProblem(expectedProblem)));
    }

    @Test
    public void whenDefaultStatisticsExistsItsPassed() throws Exception {
        final EventType defaultEventType = buildDefaultEventType();
        final EventTypeStatistics statistics = new EventTypeStatistics();
        statistics.setMessageSize(100);
        statistics.setMessagesPerMinute(1000);
        statistics.setReadParallelism(1);
        statistics.setWriteParallelism(2);
        defaultEventType.setDefaultStatistic(statistics);
        postEventType(defaultEventType).andExpect(status().is2xxSuccessful());
        verify(topicRepository, times(1)).createTopic(any(EventType.class));
    }

    @Test
    public void whenCreateSuccessfullyThen201() throws Exception {
        final EventType et = buildDefaultEventType();

        Mockito.doNothing().when(eventTypeRepository).saveEventType(any(EventType.class));
        Mockito.doNothing().when(topicRepository).createTopic(any());

        postEventType(et).andExpect(status().isCreated()).andExpect(content().string(""));

        verify(eventTypeRepository, times(1)).saveEventType(any(EventType.class));
        verify(topicRepository, times(1)).createTopic(any(EventType.class));
    }

    @Test
    public void whenTopicCreationFailsRemoveEventTypeFromRepositoryAnd500() throws Exception {

        final EventType et = buildDefaultEventType();
        Mockito.doNothing().when(eventTypeRepository).saveEventType(any(EventType.class));

        Mockito.doThrow(TopicCreationException.class).when(topicRepository).createTopic(any(EventType.class));

        Mockito.doNothing().when(eventTypeRepository).removeEventType(et.getName());

        final Problem expectedProblem = Problem.valueOf(Response.Status.SERVICE_UNAVAILABLE);

        postEventType(et).andExpect(status().isServiceUnavailable())
                         .andExpect(content().contentType("application/problem+json")).andExpect(content().string(
                                 matchesProblem(expectedProblem)));

        verify(eventTypeRepository, times(1)).saveEventType(any(EventType.class));
        verify(topicRepository, times(1)).createTopic(any(EventType.class));
        verify(eventTypeRepository, times(1)).removeEventType(randomUUID.toString());
    }

    @Test
    public void whenPUTInvalidEventTypeThen422() throws Exception {
        final EventType invalidEventType = buildDefaultEventType();
        final JSONObject jsonObject = new JSONObject(objectMapper.writeValueAsString(invalidEventType));

        jsonObject.remove("category");

        final Problem expectedProblem = invalidProblem("category", "may not be null");

        putEventType(jsonObject.toString(), invalidEventType.getName()).andExpect(status().isUnprocessableEntity())
                                                                       .andExpect(content().contentType(
                                                                               "application/problem+json")).andExpect(
                                                                           content().string(
                                                                               matchesProblem(expectedProblem)));
    }

    @Test
    public void whenPUTDifferentEventTypeNameThen422() throws Exception {
        final EventType eventType = buildDefaultEventType();
        final String eventTypeName = eventType.getName();
        eventType.setName("event-name-different");

        final Problem expectedProblem = new InvalidEventTypeException("path does not match resource name").asProblem();

        Mockito.doReturn(eventType).when(eventTypeRepository).findByName(eventTypeName);

        putEventType(eventType, eventTypeName).andExpect(status().isUnprocessableEntity())
                                              .andExpect(content().contentType("application/problem+json")).andExpect(
                                                  content().string(matchesProblem(expectedProblem)));
    }

    @Test
    public void whenPUTDifferentEventTypeSchemaThen422() throws Exception {
        final EventType eventType = buildDefaultEventType();
        final EventType persistedEventType = buildDefaultEventType();
        persistedEventType.setName(eventType.getName());
        persistedEventType.getSchema().setSchema("different");

        final Problem expectedProblem = new InvalidEventTypeException("schema must not be changed").asProblem();

        Mockito.doReturn(persistedEventType).when(eventTypeRepository).findByName(persistedEventType.getName());

        putEventType(eventType, persistedEventType.getName()).andExpect(status().isUnprocessableEntity())
                                                             .andExpect(content().contentType(
                                                                     "application/problem+json")).andExpect(content()
                                                                     .string(matchesProblem(expectedProblem)));
    }

    @Test
    public void whenPUTInexistingEventTypeThen404() throws Exception {
        final EventType eventType = buildDefaultEventType();

        final Problem expectedProblem = Problem.valueOf(NOT_FOUND);

        Mockito.doThrow(NoSuchEventTypeException.class).when(eventTypeRepository).findByName(eventType.getName());

        putEventType(eventType, eventType.getName()).andExpect(status().isNotFound())
                                                    .andExpect(content().contentType("application/problem+json"))
                                                    .andExpect(content().string(matchesProblem(expectedProblem)));
    }

    @Test
    public void whenPUTRepoNakadiExceptionThen422() throws Exception {
        final EventType eventType = buildDefaultEventType();

        final Problem expectedProblem = Problem.valueOf(MoreStatus.UNPROCESSABLE_ENTITY);

        Mockito.doThrow(UnprocessableEntityException.class).when(eventTypeRepository).findByName(eventType.getName());

        putEventType(eventType, eventType.getName()).andExpect(status().isUnprocessableEntity())
                                                    .andExpect(content().contentType("application/problem+json"))
                                                    .andExpect(content().string(matchesProblem(expectedProblem)));
    }

    @Test
    public void canExposeASingleEventType() throws Exception {
        final EventType expectedEventType = buildDefaultEventType();

        when(eventTypeRepository.findByName(expectedEventType.getName())).thenReturn(expectedEventType);

        final MockHttpServletRequestBuilder requestBuilder = get("/event-types/" + expectedEventType.getName()).accept(
                APPLICATION_JSON);

        mockMvc.perform(requestBuilder).andExpect(status().is(200))
               .andExpect(content().contentTypeCompatibleWith(APPLICATION_JSON)).andExpect(content().json(
                       asJsonString(expectedEventType)));

    }

    @Test
    public void askingForANonExistingEventTypeResultsIn404() throws Exception {
        final String eventTypeName = randomValidEventTypeName();
        when(eventTypeRepository.findByName(anyString())).thenThrow(new NoSuchEventTypeException(
                String.format("EventType '%s' does not exist.", eventTypeName)));

        final MockHttpServletRequestBuilder requestBuilder = get("/event-types/" + eventTypeName).accept(
                APPLICATION_JSON);

        final ThrowableProblem expectedProblem = Problem.valueOf(NOT_FOUND,
                "EventType '" + eventTypeName + "' does not exist.");

        mockMvc.perform(requestBuilder).andExpect(status().is(404))
               .andExpect(content().contentTypeCompatibleWith("application/problem+json")).andExpect(content().string(
                       matchesProblem(expectedProblem)));

    }

    @Test
    public void whenEventTypeSchemaJsonIsMalformedThen422() throws Exception {
        final EventType eventType = buildDefaultEventType();
        eventType.getSchema().setSchema("invalid-json");

        final Problem expectedProblem = new InvalidEventTypeException("schema must be a valid json").asProblem();

        postEventType(eventType).andExpect(status().isUnprocessableEntity()).andExpect((content().string(
                    matchesProblem(expectedProblem))));
    }

    @Test
    public void invalidEventTypeSchemaJsonSchemaThen422() throws Exception {
        final EventType eventType = buildDefaultEventType();

        final String jsonSchemaString = Resources.toString(Resources.getResource("sample-invalid-json-schema.json"),
                Charsets.UTF_8);
        eventType.getSchema().setSchema(jsonSchemaString);

        final Problem expectedProblem = new InvalidEventTypeException("schema must be a valid json-schema").asProblem();

        postEventType(eventType).andExpect(status().isUnprocessableEntity()).andExpect((content().string(
                    matchesProblem(expectedProblem))));
    }

    @Test
    public void whenPOSTWithInvalidEnrichmentStrategyThen422() throws Exception {
        final EventType eventType = buildDefaultEventType();

        Mockito
                .doThrow(InvalidEventTypeException.class)
                .when(enrichment)
                .validate(any());

        postEventType(eventType)
                .andExpect(status().isUnprocessableEntity())
                .andExpect(content().contentType("application/problem+json"));
    }

    @Test
    public void whenPUTWithInvalidEnrichmentStrategyThen422() throws Exception {
        final EventType eventType = buildDefaultEventType();

        Mockito.doReturn(eventType).when(eventTypeRepository).findByName(any());

        Mockito
                .doThrow(InvalidEventTypeException.class)
                .when(enrichment)
                .validate(any());

        putEventType(eventType, eventType.getName())
                .andExpect(status().isUnprocessableEntity())
                .andExpect(content().contentType("application/problem+json"));
    }

    @Test
    public void whenPostOptionsRetentionTimeExist() throws Exception {
        final EventType defaultEventType = buildDefaultEventType();
        defaultEventType.getOptions().setRetentionTime(TOPIC_RETENTION_TIME_MS);

        postEventType(defaultEventType).andExpect(status().is2xxSuccessful());

        final ArgumentCaptor<EventType> eventTypeCaptor = ArgumentCaptor.forClass(EventType.class);
        Mockito.verify(eventTypeRepository, Mockito.times(1)).saveEventType(eventTypeCaptor.capture());
        Assert.assertEquals(TOPIC_RETENTION_TIME_MS, eventTypeCaptor.getValue().getOptions().getRetentionTime().longValue());
    }

    @Test
    public void whenPostOptionsRetentionTimeDoesNotExist() throws Exception {
        final EventType defaultEventType = buildDefaultEventType();

        postEventType(defaultEventType).andExpect(status().is2xxSuccessful());

        final ArgumentCaptor<EventType> eventTypeCaptor = ArgumentCaptor.forClass(EventType.class);
        Mockito.verify(eventTypeRepository, Mockito.times(1)).saveEventType(eventTypeCaptor.capture());
        Assert.assertEquals(TOPIC_RETENTION_TIME_MS, eventTypeCaptor.getValue().getOptions().getRetentionTime().longValue());
    }

    @Test
    public void whenGetOptionsRetentionTimeExist() throws Exception {
        final EventType defaultEventType = buildDefaultEventType();
        defaultEventType.getOptions().setRetentionTime(TOPIC_RETENTION_TIME_MS);
        final String eventTypeName = defaultEventType.getName();

        Mockito.doReturn(defaultEventType).when(eventTypeRepository).findByName(eventTypeName);

        getEventType(eventTypeName)
                .andExpect(status().is2xxSuccessful())
                .andExpect(content().string(new StringContains("\"options\":{\"retention_time\":150}")));
    }

    @Test
    public void whenPostOptionsRetentionTimeBiggerThanMax() throws Exception {
        final EventType defaultEventType = buildDefaultEventType();
        defaultEventType.getOptions().setRetentionTime(201L);

        postEventType(defaultEventType)
                .andExpect(status().is4xxClientError())
                .andExpect(content().string(new StringContains(
                        "Field \\\"options.retention_time\\\" can not be more than 200")));
    }

    @Test
    public void whenPostOptionsRetentionTimeSmallerThanMin() throws Exception {
        final EventType defaultEventType = buildDefaultEventType();
        defaultEventType.getOptions().setRetentionTime(99L);

        postEventType(defaultEventType)
                .andExpect(status().is4xxClientError())
                .andExpect(content().string(new StringContains(
                        "Field \\\"options.retention_time\\\" can not be less than 100")));
    }

    private ResultActions deleteEventType(final String eventTypeName) throws Exception {
        return mockMvc.perform(delete("/event-types/" + eventTypeName));
    }

    private ResultActions deleteEventType(final String eventTypeName, final String clientId) throws Exception {
        return mockMvc.perform(delete("/event-types/" + eventTypeName).principal(new UserPrincipal(clientId)));
    }

    private ResultActions postEventType(final EventType eventType) throws Exception {
        final String content = objectMapper.writeValueAsString(eventType);

        return postEventType(content);
    }

    private ResultActions postEventType(final String content) throws Exception {
        final MockHttpServletRequestBuilder requestBuilder = post("/event-types").contentType(APPLICATION_JSON).content(
                content);

        return mockMvc.perform(requestBuilder);
    }

    private ResultActions putEventType(final EventType eventType, final String name, final String clientId)
            throws Exception {
        final String content = objectMapper.writeValueAsString(eventType);

        return putEventType(content, name, clientId);
    }

    private ResultActions putEventType(final EventType eventType, final String name) throws Exception {
        final String content = objectMapper.writeValueAsString(eventType);

        return putEventType(content, name);
    }

    private ResultActions putEventType(final String content, final String name) throws Exception {
        final MockHttpServletRequestBuilder requestBuilder = put("/event-types/" + name).contentType(APPLICATION_JSON)
                                                                                        .content(content);
        return mockMvc.perform(requestBuilder);
    }

    private ResultActions putEventType(final String content, final String name, final String clientId)
            throws Exception {
        final MockHttpServletRequestBuilder requestBuilder = put("/event-types/" + name)
                .principal(new UserPrincipal(clientId))
                .contentType(APPLICATION_JSON)
                .content(content);
        return mockMvc.perform(requestBuilder);
    }

    private ResultActions getEventType(final String eventTypeName) throws Exception {
        final MockHttpServletRequestBuilder requestBuilder = get("/event-types/" + eventTypeName);
        return mockMvc.perform(requestBuilder);
    }

    private SameJSONAs<? super String> matchesProblem(final Problem expectedProblem) throws JsonProcessingException {
        return sameJSONAs(asJsonString(expectedProblem));
    }

    private String asJsonString(final Object object) throws JsonProcessingException {
        return objectMapper.writeValueAsString(object);
    }
}<|MERGE_RESOLUTION|>--- conflicted
+++ resolved
@@ -12,11 +12,8 @@
 import org.junit.Before;
 import org.junit.Rule;
 import org.junit.Test;
-<<<<<<< HEAD
 import org.mockito.ArgumentCaptor;
-=======
 import org.junit.rules.ExpectedException;
->>>>>>> 401eb1b8
 import org.mockito.Mockito;
 import org.springframework.http.converter.StringHttpMessageConverter;
 import org.springframework.http.converter.json.MappingJackson2HttpMessageConverter;
@@ -84,7 +81,7 @@
 
     private static final long TOPIC_RETENTION_MIN_MS = 100;
     private static final long TOPIC_RETENTION_MAX_MS = 200;
-    private static final long TOPIC_RETENTION_TIME_MS = 150L;
+    private static final long TOPIC_RETENTION_TIME_MS = 150;
     private final EventTypeRepository eventTypeRepository = mock(EventTypeRepository.class);
     private final TopicRepository topicRepository = mock(TopicRepository.class);
     private final PartitionResolver partitionResolver = mock(PartitionResolver.class);
@@ -646,7 +643,8 @@
 
         final ArgumentCaptor<EventType> eventTypeCaptor = ArgumentCaptor.forClass(EventType.class);
         Mockito.verify(eventTypeRepository, Mockito.times(1)).saveEventType(eventTypeCaptor.capture());
-        Assert.assertEquals(TOPIC_RETENTION_TIME_MS, eventTypeCaptor.getValue().getOptions().getRetentionTime().longValue());
+        Assert.assertEquals(TOPIC_RETENTION_TIME_MS,
+                eventTypeCaptor.getValue().getOptions().getRetentionTime().longValue());
     }
 
     @Test
@@ -657,7 +655,8 @@
 
         final ArgumentCaptor<EventType> eventTypeCaptor = ArgumentCaptor.forClass(EventType.class);
         Mockito.verify(eventTypeRepository, Mockito.times(1)).saveEventType(eventTypeCaptor.capture());
-        Assert.assertEquals(TOPIC_RETENTION_TIME_MS, eventTypeCaptor.getValue().getOptions().getRetentionTime().longValue());
+        Assert.assertEquals(TOPIC_RETENTION_TIME_MS,
+                eventTypeCaptor.getValue().getOptions().getRetentionTime().longValue());
     }
 
     @Test
