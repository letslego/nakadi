package de.zalando.aruha.nakadi.utils;

import com.fasterxml.jackson.databind.ObjectMapper;
import com.google.common.base.Charsets;
import com.google.common.io.Resources;
import de.zalando.aruha.nakadi.config.JsonConfig;
import de.zalando.aruha.nakadi.domain.BatchItem;
import de.zalando.aruha.nakadi.domain.EventCategory;
import de.zalando.aruha.nakadi.domain.EventType;
import de.zalando.aruha.nakadi.domain.EventTypeSchema;
import de.zalando.aruha.nakadi.problem.ValidationProblem;
import org.apache.commons.io.IOUtils;

import org.echocat.jomon.runtime.concurrent.RetryForSpecifiedTimeStrategy;
import org.json.JSONObject;

import org.springframework.http.converter.StringHttpMessageConverter;
import org.springframework.http.converter.json.MappingJackson2HttpMessageConverter;
import org.springframework.test.web.servlet.MockMvc;
import org.springframework.validation.Errors;
import org.springframework.validation.FieldError;
import org.zalando.problem.Problem;

import java.io.IOException;
import java.util.Arrays;
import java.util.Random;
import java.util.UUID;

import static org.echocat.jomon.runtime.concurrent.Retryer.executeWithRetry;
import static org.mockito.Mockito.mock;
import static org.mockito.Mockito.when;
import static org.springframework.test.web.servlet.setup.MockMvcBuilders.standaloneSetup;

public class TestUtils {

    private static final String VALID_EVENT_TYPE_NAME_CHARS = "abcdefghijklmnopqrstuvwxyzABCDEFGHIJKLMOPQRSTUVWXYZ";
    private static final String VALID_EVENT_BODY_CHARS = VALID_EVENT_TYPE_NAME_CHARS + " \t!@#$%^&*()=+-_";

    private static final Random RANDOM = new Random();

    private static final ObjectMapper OBJECT_MAPPER = new JsonConfig().jacksonObjectMapper();

    public static String randomUUID() {
        return UUID.randomUUID().toString();
    }

    public static String randomTextString() {
        return randomString(VALID_EVENT_TYPE_NAME_CHARS);
    }

    public static String randomString() {
        final int length = RANDOM.nextInt(500);

        String s = "";

        for (int i = 0; i < length; i++) {
            s += (char) RANDOM.nextInt(128);
        }

        return s;

    }

    public static String randomString(final String validChars) {
        final int length = RANDOM.nextInt(49) + 1;

        String s = "";

        for (int i = 0; i < length; i++) {
            s += validChars.charAt(RANDOM.nextInt(validChars.length()));
        }

        return s;

    }

    public static String randomValidEventTypeName() {
        return String.format("%s.%s", randomString(VALID_EVENT_TYPE_NAME_CHARS),
                randomString(VALID_EVENT_TYPE_NAME_CHARS));
    }

    public static int randomUInt() {
        return RANDOM.nextInt(Integer.MAX_VALUE);
    }

    public static String randomUIntAsString() {
        return Integer.toString(randomUInt());
    }

    public static long randomULong() {
        return randomUInt() * randomUInt();
    }

    public static String randomULongAsString() {
        return Long.toString(randomULong());
    }

    public static String getEventTypeJsonFromFile(final String resourceName, final String eventTypeName) throws IOException {
        final String json = Resources.toString(Resources.getResource(resourceName), Charsets.UTF_8);
        return json.replace("NAME_PLACEHOLDER", eventTypeName);
    }

    public static String resourceAsString(final String resourceName, final Class clazz) throws IOException {
        return IOUtils.toString(clazz.getResourceAsStream(resourceName));
    }

    public static EventType buildEventType(final String name, final JSONObject schema) {
        final EventType et = new EventType();
        et.setName(name);
        et.setTopic(randomUUID());

        final EventTypeSchema ets = new EventTypeSchema();
        ets.setType(EventTypeSchema.Type.JSON_SCHEMA);
        ets.setSchema(schema.toString());
        et.setSchema(ets);
        et.setCategory(EventCategory.UNDEFINED);
        et.setOwningApplication("event-producer-application");

        return et;
    }

    public static EventType buildDefaultEventType() {
        return buildEventType(randomValidEventTypeName(), new JSONObject("{ \"price\": 1000 }"));
    }

    public static String readFile(final String filename) throws IOException {
        return Resources.toString(Resources.getResource(filename), Charsets.UTF_8);
    }

    public static JSONObject buildBusinessEvent() throws IOException {
        final String json = Resources.toString(Resources.getResource("sample-business-event.json"), Charsets.UTF_8);
        return new JSONObject(json);
    }

    public static EventType loadEventType(final String filename) throws IOException {
        final String json = readFile(filename);
        return OBJECT_MAPPER.readValue(json, EventType.class);
    }

    public static MappingJackson2HttpMessageConverter createMessageConverter() {
        return new MappingJackson2HttpMessageConverter(new JsonConfig().jacksonObjectMapper());
    }

    public static MockMvc mockMvcForController(final Object controller) {
        return standaloneSetup(controller)
                .setMessageConverters(new StringHttpMessageConverter(), createMessageConverter())
                .build();
    }

    public static Problem invalidProblem(final String field, final String description) {
        final FieldError[] fieldErrors = {new FieldError("", field, description)};

        final Errors errors = mock(Errors.class);
        when(errors.getAllErrors()).thenReturn(Arrays.asList(fieldErrors));
        return new ValidationProblem(errors);
    }

<<<<<<< HEAD
    public static void waitFor(final Runnable runnable) {
        waitFor(runnable, 10000, 500);
    }

    public static void waitFor(final Runnable runnable, final int timeoutMs) {
        waitFor(runnable, timeoutMs, 500);
    }

    @SuppressWarnings("unchecked")
    public static void waitFor(final Runnable runnable, final int timeoutMs, final int intervalMs) {
        executeWithRetry(
                runnable,
                new RetryForSpecifiedTimeStrategy<Void>(timeoutMs)
                        .withExceptionsThatForceRetry(AssertionError.class)
                        .withWaitBetweenEachTry(intervalMs));
    }

    public static BatchItem createBatch(JSONObject event) {
=======
    public static BatchItem createBatch(final JSONObject event) {
>>>>>>> 2a3f049e
        return new BatchItem(event);
    }

}<|MERGE_RESOLUTION|>--- conflicted
+++ resolved
@@ -155,7 +155,7 @@
         return new ValidationProblem(errors);
     }
 
-<<<<<<< HEAD
+    public static BatchItem createBatch(final JSONObject event) {
     public static void waitFor(final Runnable runnable) {
         waitFor(runnable, 10000, 500);
     }
@@ -174,9 +174,6 @@
     }
 
     public static BatchItem createBatch(JSONObject event) {
-=======
-    public static BatchItem createBatch(final JSONObject event) {
->>>>>>> 2a3f049e
         return new BatchItem(event);
     }
 
