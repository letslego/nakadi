--- conflicted
+++ resolved
@@ -175,13 +175,13 @@
     gradleVersion = '2.3'
 }
 
-<<<<<<< HEAD
 tasks.withType(FindBugs) {
     reports {
         xml.enabled = false
         html.enabled = true
     }
-=======
+}
+
 task cleanDb << {
     def sql = getSqlInstance(application_config["spring"]["datasource"])
 
@@ -235,7 +235,6 @@
 
 def runMakeStorages(target, options="", timeout=15) {
     execAndWait("make " + options + " --directory local-storages " + target, timeout)
->>>>>>> 5960759a
 }
 
 task stopAndRemoveStoragesInDocker {
