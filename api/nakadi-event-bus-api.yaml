--- conflicted
+++ resolved
@@ -412,13 +412,8 @@
         Publishes a batch of `Event`s of this `EventType`. All items must be of the EventType identified
         by `name`.
 
-<<<<<<< HEAD
-        Reception of Events will always respect the configuration of its `EventType` w.r.t. validation,
-        enrichment and partition. The steps performed on reception of incoming message are:
-=======
         Reception of Events will always respect the configuration of its `EventType` with respect to
-        validation, enrichment and partitioning. The steps performed on reception of incoming message are:
->>>>>>> 74daff00
+        validation, enrichment and partition. The steps performed on reception of incoming message are:
 
         1. Every validation rule specified in the `EventType` will be checked in order against the incoming
         Events. Validation rules are evaluated in the order they are defined and the Event is **rejected**
